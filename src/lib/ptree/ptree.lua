-- Use of this source code is governed by the Apache 2.0 license; see COPYING.

module(...,package.seeall)

local S = require("syscall")
local ffi = require("ffi")
local C = ffi.C
local app_graph = require("core.config")
local lib = require("core.lib")
local shm = require("core.shm")
local timer = require("core.timer")
local worker = require("core.worker")
local cltable = require("lib.cltable")
local cpuset = require("lib.cpuset")
local rrd = require("lib.rrd")
local scheduling = require("lib.scheduling")
local mem = require("lib.stream.mem")
local socket = require("lib.stream.socket")
local fiber = require("lib.fibers.fiber")
local sched = require("lib.fibers.sched")
local yang = require("lib.yang.yang")
local util = require("lib.yang.util")
local schema = require("lib.yang.schema")
local rpc = require("lib.yang.rpc")
local state = require("lib.yang.state")
local path_mod = require("lib.yang.path")
local path_data = require("lib.yang.path_data")
local action_codec = require("lib.ptree.action_codec")
local ptree_alarms = require("lib.ptree.alarms")
local support = require("lib.ptree.support")
local channel = require("lib.ptree.channel")
local trace = require("lib.ptree.trace")
local alarms = require("lib.yang.alarms")
local json = require("lib.ptree.json")
local queue = require('lib.fibers.queue')
local fiber_sleep = require('lib.fibers.sleep').sleep
local inotify = require("lib.ptree.inotify")
local counter = require("core.counter")
local gauge = require("lib.gauge")
local cond = require("lib.fibers.cond")

local call_with_output_string = mem.call_with_output_string

local Manager = {}

local log_levels = { DEBUG=1, INFO=2, WARN=3 }
local default_log_level = "WARN"
if os.getenv('SNABB_MANAGER_VERBOSE') then default_log_level = "DEBUG" end

local manager_config_spec = {
   name = {},
   rpc_socket_file_name = {default='config-leader-socket'},
   notification_socket_file_name = {default='notifications'},
   setup_fn = {required=true},
   -- Could relax this requirement.
   initial_configuration = {required=true},
   schema_name = {required=true},
   worker_default_scheduling = {default={}},
   default_schema = {},
   log_level = {default=default_log_level},
   rpc_trace_file = {},
   cpuset = {default=cpuset.global_cpuset()},
   Hz = {default=100},
}

local function ensure_absolute(file_name)
   if file_name:match('^/') then
      return file_name
   else
      return shm.root..'/'..tostring(S.getpid())..'/'..file_name
   end
end

function new_manager (conf)
   local conf = lib.parse(conf, manager_config_spec)

   local ret = setmetatable({}, {__index=Manager})
   ret.name = conf.name
   ret.log_level = assert(log_levels[conf.log_level])
   ret.cpuset = conf.cpuset
   ret.rpc_socket_file_name = ensure_absolute(conf.rpc_socket_file_name)
   ret.notification_socket_file_name = ensure_absolute(
      conf.notification_socket_file_name)
   ret.schema_name = conf.schema_name
   ret.default_schema = conf.default_schema or conf.schema_name
   ret.support = support.load_schema_config_support(conf.schema_name)
   ret.peers = {}
   ret.notification_peers = {}
   ret.setup_fn = conf.setup_fn
   ret.period = 1/conf.Hz
   ret.worker_default_scheduling = conf.worker_default_scheduling
   ret.workers = {}
   ret.state_change_listeners = {}
   -- name->{aggregated=counter, active=pid->counter, archived=uint64[1]}
   ret.counters = {}
   -- name->{aggregated=gauge, active=pid->gauge}
   ret.gauges = {}

   if conf.rpc_trace_file then
      ret:info("Logging RPCs to %s", conf.rpc_trace_file)
      ret.trace = trace.new({file=conf.rpc_trace_file})

      -- Start trace with initial configuration.
      local p = path_data.printer_for_schema_by_name(
         ret.schema_name, "/", true, "yang", false)
      local str = call_with_output_string(p, conf.initial_configuration)
      ret.trace:record('set-config', {schema=ret.schema_name, config=str})
   end

   ret.rpc_callee = rpc.prepare_callee('snabb-config-leader-v1')
   ret.rpc_handler = rpc.dispatch_handler(ret, 'rpc_', ret.trace)

   ret:set_initial_configuration(conf.initial_configuration)

   ret:start()

   return ret
end

function Manager:log (level, fmt, ...)
   if log_levels[level] < self.log_level then return end
   local prefix = os.date("%F %H:%M:%S")..": "..level..': '
   io.stderr:write(prefix..fmt:format(...)..'\n')
   io.stderr:flush()
end

function Manager:debug(fmt, ...) self:log("DEBUG", fmt, ...) end
function Manager:info(fmt, ...) self:log("INFO", fmt, ...) end
function Manager:warn(fmt, ...) self:log("WARN", fmt, ...) end

function Manager:add_state_change_listener(listener)
   table.insert(self.state_change_listeners, listener)
   for id, worker in pairs(self.workers) do
      listener:worker_starting(id)
      if worker.channel then listener:worker_started(id, worker.pid) end
      if worker.shutting_down then listener:worker_stopping(id) end
   end
end

function Manager:remove_state_change_listener(listener)
   for i, x in ipairs(self.state_change_listeners) do
      if x == listener then
         table.remove(self.state_change_listeners, i)
         return
      end
   end
   error("listener not found")
end

function Manager:state_change_event(event, ...)
   for _,listener in ipairs(self.state_change_listeners) do
      listener[event](listener, ...)
   end
end

function Manager:set_initial_configuration (configuration)
   self.current_configuration = configuration
   self.current_in_place_dependencies = {}

   -- Start the workers and configure them.
   local worker_app_graphs = self.setup_fn(configuration)

   -- Calculate the dependences
   self.current_in_place_dependencies =
      self.support.update_mutable_objects_embedded_in_app_initargs (
	    {}, worker_app_graphs, self.schema_name, 'load',
            '/', self.current_configuration)

   -- Iterate over workers starting the workers and queuing up actions.
   for id, worker_app_graph in pairs(worker_app_graphs) do
      self:start_worker_for_graph(id, worker_app_graph)
   end
end

function Manager:start ()
   if self.name then engine.claim_name(self.name) end
   self.cpuset:bind_to_numa_node()
   require('lib.fibers.file').install_poll_io_handler()
   self.sched = fiber.current_scheduler
   fiber.spawn(function () self:accept_rpc_peers() end)
   fiber.spawn(function () self:accept_notification_peers() end)
   fiber.spawn(function () self:notification_poller() end)
   fiber.spawn(function () self:sample_active_stats() end)
end

function Manager:call_with_cleanup(closeable, f, ...)
   local ok, err = pcall(f, ...)
   closeable:close()
   if not ok then self:warn('%s', tostring(err)) end
end

function Manager:accept_rpc_peers ()
   local sock = socket.listen_unix(self.rpc_socket_file_name, {ephemeral=true})
   self:call_with_cleanup(sock, function()
      while true do
         local peer = sock:accept()
         fiber.spawn(function() self:handle_rpc_peer(peer) end)
      end
   end)
end

function Manager:accept_notification_peers ()
   local sock = socket.listen_unix(self.notification_socket_file_name,
                                   {ephemeral=true})
   fiber.spawn(function()
      while true do
         local peer = sock:accept()
         fiber.spawn(function() self:handle_notification_peer(peer) end)
      end
   end)
end

function Manager:handle_rpc_peer(peer)
   self:call_with_cleanup(peer, function()
      while true do
         local prefix = peer:read_line('discard')
         if prefix == nil then return end -- EOF.
         local len = assert(tonumber(prefix), 'not a number: '..prefix)
         assert(tostring(len) == prefix, 'bad number: '..prefix)
         -- FIXME: Use a streaming parse.
         local request = peer:read_chars(len)
         local reply = self:handle(peer, request)
         peer:write_chars(tostring(#reply))
         peer:write_chars('\n')
         peer:write_chars(reply)
         peer:flush_output()
      end
   end)
   if self.listen_peer == peer then self.listen_peer = nil end
end

function Manager:handle_notification_peer(peer)
   local q = queue.new()
   self.notification_peers[q] = true
   function q.close()
      self.notification_peers[q] = nil
      peer:close()
   end
   self:call_with_cleanup(q, function()
      while true do
         json.write_json(peer, q:get())
         peer:write_chars("\n")
         peer:flush_output()
      end
   end)
end

function Manager:run_scheduler()
   self.sched:run(engine.now())
end

function Manager:start_worker(sched_opts)
   local code = {
      scheduling.stage(sched_opts),
      "require('lib.ptree.worker').main()"
   }
   return worker.start("worker", table.concat(code, "\n"))
end

function Manager:stop_worker(id)
   self:info('Asking worker %s to shut down.', id)
   local stop_actions = {{'shutdown', {}}, {'commit', {}}}
   self:state_change_event('worker_stopping', id)
   self:enqueue_config_actions_for_worker(id, stop_actions)
   self:send_messages_to_workers()
   self.workers[id].shutting_down = true
   self.workers[id].cancel:signal()
end

function Manager:remove_stale_workers()
   local stale = {}
   for id, worker in pairs(self.workers) do
      if worker.shutting_down then
	 if S.waitpid(worker.pid, S.c.W["NOHANG"]) ~= 0 then
	    stale[#stale + 1] = id
	 end
      end
   end
   for _, id in ipairs(stale) do
      self:state_change_event('worker_stopped', id)
      if self.workers[id].scheduling.cpu then
	 self.cpuset:release(self.workers[id].scheduling.cpu)
      end
      self.workers[id] = nil

   end
end

function Manager:acquire_cpu_for_worker(id, app_graph)
   local pci_addresses = {}
   -- Grovel through app initargs for keys named "pciaddr".  Hacky!
   for name, init in pairs(app_graph.apps) do
      if type(init.arg) == 'table' then
         for k, v in pairs(init.arg) do
            if k == 'pciaddr' and not lib.is_iface(v) then
               table.insert(pci_addresses, v)
            end
         end
      end
   end
   return self.cpuset:acquire_for_pci_addresses(pci_addresses)
end

function Manager:compute_scheduling_for_worker(id, app_graph)
   local ret = {}
   for k, v in pairs(self.worker_default_scheduling) do ret[k] = v end
   ret.cpu = self:acquire_cpu_for_worker(id, app_graph)
   return ret
end

local function has_suffix(a, b) return a:sub(-#b) == b end
local function has_prefix(a, b) return a:sub(1,#b) == b end
local function strip_prefix(a, b)
   assert(has_prefix(a, b))
   return a:sub(#b+1)
end
local function strip_suffix(a, b)
   assert(has_suffix(a, b))
   return a:sub(1,-(#b+1))
end

function Manager:make_rrd(counter_name, typ)
   typ = typ or 'counter'
   local name = strip_suffix(counter_name, "."..typ)..'.rrd'
   return rrd.create_shm(name, {
      sources={{name='value', type=typ}},
      -- NOTE: The default heartbeat interval is 1s, so relax
      -- base_interval to 2s as we're only polling every 1s (and we'll
      -- be slightly late).  Also note that these settings correspond to
      -- about 100 KB of data for each counter.  On a box with 1000
      -- counters, that's 100 MB, which seems reasonable for such a
      -- facility.
      archives={{cf='average', duration='2h', interval='2s'},
                {cf='average', duration='24h', interval='30s'},
                {cf='max', duration='24h', interval='30s'},
                {cf='average', duration='7d', interval='5m'},
                {cf='max', duration='7d', interval='5m'}},
      base_interval='2s' })
end

local blacklisted_counters = lib.set('macaddr', 'mtu', 'promisc', 'speed', 'status', 'type')
local function blacklisted (name)
   return blacklisted_counters[strip_suffix(lib.basename(name), '.counter')]
end

function Manager:monitor_worker_stats(id)
   local worker = self.workers[id]
   if not worker then return end -- Worker was removed before monitor started.
   local pid, cancel = worker.pid, worker.cancel:wait_operation()
   local dir = shm.root..'/'..pid
   local events = inotify.recursive_directory_inventory_events(dir, cancel)
   for ev in events.get, events do
<<<<<<< HEAD
      if has_prefix(ev.name, dir..'/') then
         local name = strip_prefix(ev.name, dir..'/')
         local qualified_name = '/'..pid..'/'..name
         if has_suffix(ev.name, '.counter') then
            local counters = self.counters[name]
            if blacklisted(name) then
=======
      if has_suffix(ev.name, '.counter') then
         local islink = S.lstat(ev.name).islnk
         local name = strip_prefix(ev.name, dir..'/')
         local qualified_name = '/'..pid..'/'..name
         local counters = self.counters[name]
         if blacklisted(name) or islink then
>>>>>>> 0c93c418
            -- Pass.
            elseif ev.kind == 'creat' then
               if not counters then
                  counters = { aggregated=counter.create(name), active={},
                               rrd={}, aggregated_rrd=self:make_rrd(name),
                               archived=ffi.new('uint64_t[1]') }
                  self.counters[name] = counters
               end
               counters.active[pid] = counter.open(qualified_name)
               counters.rrd[pid] = self:make_rrd(qualified_name)
            elseif ev.kind == 'rm' then
               local val = counter.read(assert(counters.active[pid]))
               counters.active[pid] = nil
               counters.rrd[pid] = nil
               counters.archived[0] = counters.archived[0] + val
               counter.delete(qualified_name)
               S.unlink(strip_suffix(qualified_name, ".counter")..".rrd")
            end
         elseif has_suffix(ev.name, '.gauge') then
            local gauges = self.gauges[name]
            if ev.kind == 'creat' then
               if not gauges then
                  gauges = { aggregated=gauge.create(name), active={},
                             rrd={}, aggregated_rrd=self:make_rrd(name, 'gauge') }
                  self.gauges[name] = gauges
               end
               gauges.active[pid] = gauge.open(qualified_name)
               gauges.rrd[pid] = self:make_rrd(qualified_name, 'gauge')
            elseif ev.kind == 'rm' then
               shm.unmap(gauges.active[pid])
               gauges.active[pid] = nil
               gauges.rrd[pid] = nil
               S.unlink(strip_suffix(qualified_name, ".gauge")..".rrd")
            end
         end
      end
   end
end

function Manager:sample_active_stats()
   while true do
      local now = rrd.now()
      for name, counters in pairs(self.counters) do
         local sum = counters.archived[0]
         for pid, active in pairs(counters.active) do
            local v = counter.read(active)
            counters.rrd[pid]:add({value=v}, now)
            sum = sum + v
         end
         counters.aggregated_rrd:add({value=sum}, now)
         counter.set(counters.aggregated, sum)
      end
      counter.commit()
      for name, gauges in pairs(self.gauges) do
         local sum = 0
         for pid, active in pairs(gauges.active) do
            local v = gauge.read(active)
            gauges.rrd[pid]:add({value=v}, now)
            sum = sum + v
         end
         gauges.aggregated_rrd:add({value=sum}, now)
         gauge.set(gauges.aggregated, sum)
      end
      fiber_sleep(1)
   end
end

function Manager:start_worker_for_graph(id, graph)
   local scheduling = self:compute_scheduling_for_worker(id, graph)
   self:info('Starting worker %s.', id)
   self.workers[id] = { scheduling=scheduling,
                        pid=self:start_worker(scheduling),
                        queue={}, graph=graph,
                        cancel=cond.new() }
   self:state_change_event('worker_starting', id)
   self:debug('Worker %s has PID %s.', id, self.workers[id].pid)
   local actions = self.support.compute_config_actions(
      app_graph.new(), self.workers[id].graph, {}, 'load')
   self:enqueue_config_actions_for_worker(id, actions)
   fiber.spawn(function () self:monitor_worker_stats(id) end)

   return self.workers[id]
end

function Manager:take_worker_message_queue ()
   local actions = self.config_action_queue
   self.config_action_queue = nil
   return actions
end

function Manager:enqueue_config_actions_for_worker(id, actions)
   for _,action in ipairs(actions) do
      self:debug('encode %s for worker %s', action[1], id)
      local buf, len = action_codec.encode(action)
      table.insert(self.workers[id].queue, { buf=buf, len=len })
   end
end

function Manager:enqueue_config_actions (actions)
   for id,_ in pairs(self.workers) do
      self.enqueue_config_actions_for_worker(id, actions)
   end
end

function Manager:rpc_describe (args)
   local alternate_schemas = {}
   for schema_name, translator in pairs(self.support.translators) do
      table.insert(alternate_schemas, schema_name)
   end
   return { native_schema = self.schema_name,
	    default_schema = self.default_schema,
            alternate_schema = alternate_schemas,
            capability = schema.get_default_capabilities() }
end

function Manager:rpc_get_schema (args)
   local function getter()
      return { source = schema.load_schema_source_by_name(
                  args.schema, args.revision) }
   end
   local success, response = pcall(getter)
   if success then return response else return {status=1, error=response} end
end

function Manager:rpc_get_config (args)
   local function getter()
      if args.schema ~= self.schema_name then
         return self:foreign_rpc_get_config(
            args.schema, args.path, args.format, args.print_default)
      end
      local printer = path_data.printer_for_schema_by_name(
         args.schema, args.path, true, args.format, args.print_default)
      local str = call_with_output_string(printer, self.current_configuration)
      return { config = str }
   end
   local success, response = pcall(getter)
   if success then return response else return {status=1, error=response} end
end

function Manager:rpc_set_alarm_operator_state (args)
   local function getter()
      if args.schema ~= self.schema_name then
         error(("Set-operator-state operation not supported in '%s' schema"):format(args.schema))
      end
      local key = {resource=args.resource, alarm_type_id=args.alarm_type_id,
                   alarm_type_qualifier=args.alarm_type_qualifier}
      local params = {state=args.state, text=args.text}
      return { success = alarms.set_operator_state(key, params) }
   end
   local success, response = pcall(getter)
   if success then return response else return {status=1, error=response} end
end

function Manager:rpc_purge_alarms (args)
   local function purge()
      if args.schema ~= self.schema_name then
         error(("Purge-alarms operation not supported in '%s' schema"):format(args.schema))
      end
      return { purged_alarms = alarms.purge_alarms(args) }
   end
   local success, response = pcall(purge)
   if success then return response else return {status=1, error=response} end
end

function Manager:rpc_compress_alarms (args)
   local function compress()
      if args.schema ~= self.schema_name then
         error(("Compress-alarms operation not supported in '%s' schema"):format(args.schema))
      end
      return { compressed_alarms = alarms.compress_alarms(args) }
   end
   local success, response = pcall(compress)
   if success then return response else return {status=1, error=response} end
end

function Manager:notify_pre_update (config, verb, path, ...)
   for _,translator in pairs(self.support.translators) do
      translator.pre_update(config, verb, path, ...)
   end
end

function Manager:update_configuration (update_fn, verb, path, ...)
   self:notify_pre_update(self.current_configuration, verb, path, ...)
   local to_restart =
      self.support.compute_apps_to_restart_after_configuration_update (
         self.schema_name, self.current_configuration, verb, path,
         self.current_in_place_dependencies, ...)
   local new_config = update_fn(self.current_configuration, ...)
   local new_graphs = self.setup_fn(new_config, ...)
   for id, graph in pairs(new_graphs) do
      if self.workers[id] == nil then
	 self:start_worker_for_graph(id, graph)
      end
   end

   for id, worker in pairs(self.workers) do
      if new_graphs[id] == nil then
         self:stop_worker(id)
      else
	 local actions = self.support.compute_config_actions(
	    worker.graph, new_graphs[id], to_restart, verb, path, ...)
	 self:enqueue_config_actions_for_worker(id, actions)
	 worker.graph = new_graphs[id]
      end
   end
   self.current_configuration = new_config
   self.current_in_place_dependencies =
      self.support.update_mutable_objects_embedded_in_app_initargs (
         self.current_in_place_dependencies, new_graphs, self.schema_name,
         verb, path, ...)
end

function Manager:handle_rpc_update_config (args, verb, compute_update_fn)
   local path = path_mod.normalize_path(args.path)
   local parser = path_data.parser_for_schema_by_name(args.schema, path)
   self:update_configuration(compute_update_fn(args.schema, path),
                             verb, path,
                             parser(mem.open_input_string(args.config)))
   return {}
end

function Manager:get_native_state ()
   local states = {}
   local state_reader = self.support.compute_state_reader(self.schema_name)
   for _, worker in pairs(self.workers) do
      local worker_config = self.support.configuration_for_worker(
         worker, self.current_configuration)
      table.insert(states, state_reader(worker.pid, worker_config))
   end
   return self.support.process_states(states)
end

function Manager:get_translator (schema_name)
   local translator = self.support.translators[schema_name]
   if translator then return translator end
   error('unsupported schema: '..schema_name)
end
function Manager:apply_translated_rpc_updates (updates)
   for _,update in ipairs(updates) do
      local verb, args = unpack(update)
      local method = assert(self['rpc_'..verb..'_config'])
      method(self, args)
   end
   return {}
end
function Manager:foreign_rpc_get_config (schema_name, path, format,
                                        print_default)
   path = path_mod.normalize_path(path)
   local translate = self:get_translator(schema_name)
   local foreign_config = translate.get_config(self.current_configuration)
   local printer = path_data.printer_for_schema_by_name(
      schema_name, path, true, format, print_default)
   return { config = call_with_output_string(printer, foreign_config) }
end
function Manager:foreign_rpc_get_state (schema_name, path, format,
                                       print_default)
   path = path_mod.normalize_path(path)
   local translate = self:get_translator(schema_name)
   local foreign_state = translate.get_state(self:get_native_state(),
                                             self.current_configuration)
   local printer = path_data.printer_for_schema_by_name(
      schema_name, path, false, format, print_default)
   return { state = call_with_output_string(printer, foreign_state) }
end
function Manager:foreign_rpc_set_config (schema_name, path, config_str)
   path = path_mod.normalize_path(path)
   local translate = self:get_translator(schema_name)
   local parser = path_data.parser_for_schema_by_name(schema_name, path)
   local updates = translate.set_config(
      self.current_configuration, path,
      parser(mem.open_input_string(config_str)))
   return self:apply_translated_rpc_updates(updates)
end
function Manager:foreign_rpc_add_config (schema_name, path, config_str)
   path = path_mod.normalize_path(path)
   local translate = self:get_translator(schema_name)
   local parser = path_data.parser_for_schema_by_name(schema_name, path)
   local updates = translate.add_config(
      self.current_configuration, path,
      parser(mem.open_input_string(config_str)))
   return self:apply_translated_rpc_updates(updates)
end
function Manager:foreign_rpc_remove_config (schema_name, path)
   path = path_mod.normalize_path(path)
   local translate = self:get_translator(schema_name)
   local updates = translate.remove_config(self.current_configuration, path)
   return self:apply_translated_rpc_updates(updates)
end

function Manager:rpc_set_config (args)
   local function setter()
      if self.listen_peer ~= nil and self.listen_peer ~= self.rpc_peer then
         error('Attempt to modify configuration while listener attached')
      end
      if args.schema ~= self.schema_name then
         return self:foreign_rpc_set_config(args.schema, args.path, args.config)
      end
      return self:handle_rpc_update_config(
         args, 'set', path_data.setter_for_schema_by_name)
   end
   local success, response = pcall(setter)
   if success then return response else return {status=1, error=response} end
end

function Manager:rpc_add_config (args)
   local function adder()
      if self.listen_peer ~= nil and self.listen_peer ~= self.rpc_peer then
         error('Attempt to modify configuration while listener attached')
      end
      if args.schema ~= self.schema_name then
         return self:foreign_rpc_add_config(args.schema, args.path, args.config)
      end
      return self:handle_rpc_update_config(
         args, 'add', path_data.adder_for_schema_by_name)
   end
   local success, response = pcall(adder)
   if success then return response else return {status=1, error=response} end
end

function Manager:rpc_remove_config (args)
   local function remover()
      if self.listen_peer ~= nil and self.listen_peer ~= self.rpc_peer then
         error('Attempt to modify configuration while listener attached')
      end
      if args.schema ~= self.schema_name then
         return self:foreign_rpc_remove_config(args.schema, args.path)
      end
      local path = path_mod.normalize_path(args.path)
      self:update_configuration(
         path_data.remover_for_schema_by_name(args.schema, path), 'remove', path)
      return {}
   end
   local success, response = pcall(remover)
   if success then return response else return {status=1, error=response} end
end

function Manager:rpc_attach_listener (args)
   local function attacher()
      if self.listen_peer ~= nil then error('Listener already attached') end
      self.listen_peer = self.rpc_peer
      return {}
   end
   local success, response = pcall(attacher)
   if success then return response else return {status=1, error=response} end
end

function Manager:rpc_get_state (args)
   local function getter()
      if args.schema ~= self.schema_name then
         return self:foreign_rpc_get_state(args.schema, args.path,
                                           args.format, args.print_default)
      end
      local state = self:get_native_state()
      local printer = path_data.printer_for_schema_by_name(
         self.schema_name, args.path, false, args.format, args.print_default)
      return { state = call_with_output_string(printer, state) }
   end
   local success, response = pcall(getter)
   if success then return response else return {status=1, error=response} end
end

function Manager:rpc_get_alarms_state (args)
   local function getter()
      assert(args.schema == "ietf-alarms")
      local printer = path_data.printer_for_schema_by_name(
         args.schema, args.path, false, args.format, args.print_default)
      local state = {
         alarms = alarms.get_state()
      }
      return { state = call_with_output_string(printer, state) }
   end
   local success, response = pcall(getter)
   if success then return response else return {status=1, error=response} end
end

function Manager:handle (peer, payload)
   -- FIXME: Stream call and response instead of building strings.
   self.rpc_peer = peer
   local ret = mem.call_with_output_string(
      rpc.handle_calls, self.rpc_callee, mem.open_input_string(payload),
      self.rpc_handler)
   self.rpc_peer = nil
   return ret
end

-- Spawn in a fiber.
function Manager:notification_poller ()
   while true do
      local notifications = alarms.notifications()
      if #notifications == 0 then
         fiber_sleep(1/50) -- poll at 50 Hz.
      else
         for q,_ in pairs(self.notification_peers) do
            for _,notification in ipairs(notifications) do
               q:put(notification)
            end
         end
      end
   end
end

function Manager:send_messages_to_workers()
   for id,worker in pairs(self.workers) do
      if not worker.channel then
         local name = '/'..tostring(worker.pid)..'/config-worker-channel'
         local success, channel = pcall(channel.open, name)
         if success then
            worker.channel = channel
            self:state_change_event('worker_started', id, worker.pid)
            self:info("Worker %s has started (PID %s).", id, worker.pid)
         end
      end
      local channel = worker.channel
      if channel then
         local queue = worker.queue
         worker.queue = {}
         local requeue = false
         for _,msg in ipairs(queue) do
            if not requeue then
               requeue = not channel:put_message(msg.buf, msg.len)
            end
            if requeue then table.insert(worker.queue, msg) end
         end
      end
   end
end

function Manager:receive_alarms_from_workers ()
   for _,worker in pairs(self.workers) do
      self:receive_alarms_from_worker(worker)
   end
end

function Manager:receive_alarms_from_worker (worker)
   if not worker.alarms_channel then
      local name = '/'..tostring(worker.pid)..'/alarms-worker-channel'
      local success, channel = pcall(channel.open, name)
      if not success then return end
      worker.alarms_channel = channel
   end
   local channel = worker.alarms_channel
   while true do
      local buf, len = channel:peek_message()
      if not buf then break end
      local name, key, args = ptree_alarms.decode(buf, len)
      local ok, err = pcall(self.handle_alarm, self, worker, name, key, args)
      if not ok then self:warn('failed to handle alarm op %s', name) end
      channel:discard_message(len)
   end
end

function Manager:handle_alarm (worker, name, key, args)
   alarms[name](key, args)
end

function Manager:stop ()
   -- Call shutdown for 0.1s or until it returns true (all tasks cancelled).
   local now = C.get_monotonic_time()
   local threshold = now + 0.1
   while now < threshold do
      if self.sched:shutdown() then break end
   end
   if now >= threshold then
      io.stderr:write("Warning: there are still tasks pending\n")
   end

   require('lib.fibers.file').uninstall_poll_io_handler()

   for id, worker in pairs(self.workers) do
      if not worker.shutting_down then self:stop_worker(id) end
   end
   -- Wait 250ms for workers to shut down nicely, polling every 5ms.
   local start = C.get_monotonic_time()
   local wait = 0.25
   while C.get_monotonic_time() < start + wait do
      self:remove_stale_workers()
      if not next(self.workers) then break end
      C.usleep(5000)
   end
   -- If that didn't work, send SIGKILL and wait indefinitely.
   for id, worker in pairs(self.workers) do
      self:warn('Forcing worker %s to shut down.', id)
      S.kill(worker.pid, "KILL")
   end
   while next(self.workers) do
      self:remove_stale_workers()
      C.usleep(5000)
   end
   if self.name then engine.unclaim_name(self.name) end
   self:info('Shutdown complete.')
end

function Manager:main (duration)
   local now = C.get_monotonic_time()
   local stop = now + (duration or 1/0)
   while now < stop do
      next_time = now + self.period
      if timer.ticks then timer.run_to_time(now * 1e9) end
      self:remove_stale_workers()
      self:run_scheduler()
      self:send_messages_to_workers()
      self:receive_alarms_from_workers()
      now = C.get_monotonic_time()
      if now < next_time then
         C.usleep(math.floor((next_time - now) * 1e6))
         now = C.get_monotonic_time()
      end
   end
end

function main (opts, duration)
   local m = new_manager(opts)
   m:main(duration)
   m:stop()
end

function selftest ()
   print('selftest: lib.ptree.ptree')
   local function setup_fn(cfg)
      local graph = app_graph.new()
      local basic_apps = require('apps.basic.basic_apps')
      app_graph.app(graph, "source", basic_apps.Source, {})
      app_graph.app(graph, "sink", basic_apps.Sink, {})
      app_graph.link(graph, "source.foo -> sink.bar")
      return {graph}
   end
   local m = new_manager({setup_fn=setup_fn,
                          -- Use a schema with no data nodes, just for
                          -- testing.
                          schema_name='ietf-inet-types',
                          initial_configuration={},
                          log_level="DEBUG"})
   local l = {log={}}
   function l:worker_starting(...) table.insert(self.log,{'starting',...}) end
   function l:worker_started(...)  table.insert(self.log,{'started',...})  end
   function l:worker_stopping(...) table.insert(self.log,{'stopping',...}) end
   function l:worker_stopped(...)  table.insert(self.log,{'stopped',...})  end
   m:add_state_change_listener(l)
   assert(m.workers[1])
   local pid = m.workers[1].pid
   assert(m.workers[1].graph.links)
   assert(m.workers[1].graph.links["source.foo -> sink.bar"])
   -- Worker will be started once main loop starts to run.
   assert(not m.workers[1].channel)
   -- Wait for worker to start.
   while not m.workers[1].channel do m:main(0.005) end
   m:stop()
   assert(m.workers[1] == nil)
   assert(lib.equal(l.log,
                    { {'starting', 1}, {'started', 1, pid}, {'stopping', 1},
                      {'stopped', 1} }))
   print('selftest: ok')
end<|MERGE_RESOLUTION|>--- conflicted
+++ resolved
@@ -350,21 +350,13 @@
    local dir = shm.root..'/'..pid
    local events = inotify.recursive_directory_inventory_events(dir, cancel)
    for ev in events.get, events do
-<<<<<<< HEAD
       if has_prefix(ev.name, dir..'/') then
+         local islink = S.lstat(ev.name).islnk
          local name = strip_prefix(ev.name, dir..'/')
          local qualified_name = '/'..pid..'/'..name
          if has_suffix(ev.name, '.counter') then
             local counters = self.counters[name]
-            if blacklisted(name) then
-=======
-      if has_suffix(ev.name, '.counter') then
-         local islink = S.lstat(ev.name).islnk
-         local name = strip_prefix(ev.name, dir..'/')
-         local qualified_name = '/'..pid..'/'..name
-         local counters = self.counters[name]
-         if blacklisted(name) or islink then
->>>>>>> 0c93c418
+            if blacklisted(name) or islink then
             -- Pass.
             elseif ev.kind == 'creat' then
                if not counters then

--- conflicted
+++ resolved
@@ -30,14 +30,10 @@
 local lib = require("core.lib")
 local ffi = require("ffi")
 local C = ffi.C
-<<<<<<< HEAD
-local logger = lib.logger_new({ rate = 32, module = 'esp' })
+local logger = require("lib.logger").new({ rate = 32, module = 'esp' })
 local band = bit.band
 
 local htons, htonl, ntohs, ntohl = lib.htons, lib.htonl, lib.ntohs, lib.ntohl
-=======
-local logger = require("lib.logger").new({ rate = 32, module = 'esp' })
->>>>>>> 33e59c1a
 
 require("lib.ipsec.track_seq_no_h")
 local window_t = ffi.typeof("uint8_t[?]")

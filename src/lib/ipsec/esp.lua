-- Use of this source code is governed by the Apache 2.0 license; see COPYING.

module(...,package.seeall)

<<<<<<< HEAD
-- Implementation of IPsec ESP using AES-GCM with 128-bit keys, 16 byte ICV and
-- “Extended Sequence Numbers” (see RFC 4303 and RFC 4106). Provides
-- address-family independent encapsulation/decapsulation routines for “tunnel
-- mode” and “transport mode” routines for IPv6.
=======
-- Implementation of IPsec ESP using AES-GCM with 16 byte ICV and
-- “Extended Sequence Numbers” (see RFC 4303 and RFC 4106). Provides
-- address-family independent encapsulation/decapsulation routines for
-- “tunnel mode” and “transport mode” routines for IPv6.
>>>>>>> fa7a61fe
--
-- Notes:
--
--  * Wrapping around of the Extended Sequence Number is *not* detected because
--    it is assumed to be an unrealistic scenario as it would take 584 years to
--    overflow the counter when transmitting 10^9 packets per second.
--
--  * IP fragments are *not* rejected by the routines in this library, and are
--    expected to be handled prior to encapsulation/decapsulation.
--    See the “Reassembly” section of RFC 4303 for details:
--    https://tools.ietf.org/html/rfc4303#section-3.4.1

local header = require("lib.protocol.header")
local datagram = require("lib.protocol.datagram")
local ethernet = require("lib.protocol.ethernet")
local ipv6 = require("lib.protocol.ipv6")
local esp = require("lib.protocol.esp")
local esp_tail = require("lib.protocol.esp_tail")
local aes_gcm = require("lib.ipsec.aes_gcm")
local seq_no_t = require("lib.ipsec.seq_no_t")
local lib = require("core.lib")
local ffi = require("ffi")
local C = ffi.C
local logger = require("lib.logger").new({ rate = 32, module = 'esp' })

local htons, htonl, ntohl = lib.htons, lib.htonl, lib.ntohl

require("lib.ipsec.track_seq_no_h")
local window_t = ffi.typeof("uint8_t[?]")

PROTOCOL = 50 -- https://tools.ietf.org/html/rfc4303#section-2

local ipv6_ptr_t = ffi.typeof("$ *", ipv6:ctype())
local function ipv6_fl (ip) return bit.lshift(ntohl(ip.v_tc_fl), 12) end

local esp_header_ptr_t = ffi.typeof("$ *", esp:ctype())
local esp_trailer_ptr_t = ffi.typeof("$ *", esp_tail:ctype())

local ETHERNET_SIZE = ethernet:sizeof()
local IPV6_SIZE = ipv6:sizeof()
local ESP_SIZE = esp:sizeof()
local ESP_TAIL_SIZE = esp_tail:sizeof()

local TRANSPORT6_PAYLOAD_OFFSET = ETHERNET_SIZE + IPV6_SIZE

-- NB: `a' must be a power of two
local function padding (a, l) return bit.band(-l, a-1) end

-- AEAD identifier from:
--   https://github.com/YangModels/yang/blob/master/experimental/ietf-extracted-YANG-modules/ietf-ipsec@2018-01-08.yang

function esp_new (conf)
<<<<<<< HEAD
   assert(conf.aead == "aes-gcm-16-icv", "Only supports aes-gcm-16-icv")
=======
   local aead
   if     conf.aead == "aes-gcm-16-icv"     then aead = aes_gcm.aes_128_gcm
   elseif conf.aead == "aes-256-gcm-16-icv" then aead = aes_gcm.aes_256_gcm
   else error("Unsupported AEAD: "..conf.aead) end

>>>>>>> fa7a61fe
   assert(conf.spi, "Need SPI.")

   local o = {
      cipher = aead:new(conf.spi, conf.key, conf.salt),
      spi = conf.spi,
      seq = ffi.new(seq_no_t),
      pad_to = 4 -- minimal padding
   }

   o.ESP_CTEXT_OVERHEAD = o.cipher.IV_SIZE + ESP_TAIL_SIZE
   o.ESP_OVERHEAD = ESP_SIZE + o.ESP_CTEXT_OVERHEAD + o.cipher.AUTH_SIZE

   return o
end

encrypt = {}

function encrypt:new (conf)
   return setmetatable(esp_new(conf), {__index=encrypt})
end

-- Increment sequence number.
function encrypt:next_seq_no ()
   self.seq.no = self.seq.no + 1
end

function encrypt:padding (length)
   -- See https://tools.ietf.org/html/rfc4303#section-2.4
   return padding(self.pad_to, length + self.ESP_CTEXT_OVERHEAD)
end

function encrypt:encode_esp_trailer (ptr, next_header, pad_length)
   local esp_trailer = ffi.cast(esp_trailer_ptr_t, ptr)
   esp_trailer.next_header = next_header
   esp_trailer.pad_length = pad_length
end

function encrypt:encrypt_payload (ptr, length)
   self:next_seq_no()
   local seq, low, high = self.seq, self.seq:low(), self.seq:high()
   self.cipher:encrypt(ptr, seq, low, high, ptr, length, ptr + length)
end

function encrypt:encode_esp_header (ptr)
   local esp_header = ffi.cast(esp_header_ptr_t, ptr)
   esp_header.spi = htonl(self.spi)
   esp_header.seq_no = htonl(self.seq:low())
   ffi.copy(ptr + ESP_SIZE, self.seq, self.cipher.IV_SIZE)
end

-- Encapsulation in transport mode is performed as follows:
--   1. Grow p to fit ESP overhead
--   2. Append ESP trailer to p
--   3. Encrypt payload+trailer in place
--   4. Move resulting ciphertext to make room for ESP header
--   5. Write ESP header
function encrypt:encapsulate_transport6 (p)
   if p.length < TRANSPORT6_PAYLOAD_OFFSET then return nil end

   local ip = ffi.cast(ipv6_ptr_t, p.data + ETHERNET_SIZE)

   local payload = p.data + TRANSPORT6_PAYLOAD_OFFSET
   local payload_length = p.length - TRANSPORT6_PAYLOAD_OFFSET
   local pad_length = self:padding(payload_length)
   local overhead = self.ESP_OVERHEAD + pad_length
   p = packet.resize(p, p.length + overhead)

   local tail = payload + payload_length + pad_length
   self:encode_esp_trailer(tail, ip.next_header, pad_length)

   local ctext_length = payload_length + pad_length + ESP_TAIL_SIZE
   self:encrypt_payload(payload, ctext_length)

   local ctext = payload + ESP_SIZE + self.cipher.IV_SIZE
   C.memmove(ctext, payload, ctext_length + self.cipher.AUTH_SIZE)

   self:encode_esp_header(payload)

   ip.next_header = PROTOCOL
   ip.payload_length = htons(payload_length + overhead)

   return p
end

-- Encapsulation in tunnel mode is performed as follows:
-- (In tunnel mode, the input packet must be an IP frame already stripped of
-- its Ethernet header.)
--   1. Grow and shift p to fit ESP overhead
--   2. Append ESP trailer to p
--   3. Encrypt payload+trailer in place
--   4. Write ESP header
-- (The resulting packet contains the raw ESP frame, without IP or Ethernet
-- headers.)
function encrypt:encapsulate_tunnel (p, next_header)
   local pad_length = self:padding(p.length)
   local trailer_overhead = pad_length + ESP_TAIL_SIZE + self.cipher.AUTH_SIZE
   local orig_length = p.length
   p = packet.resize(p, orig_length + trailer_overhead)

   local tail = p.data + orig_length + pad_length
   self:encode_esp_trailer(tail, next_header, pad_length)

   local ctext_length = orig_length + pad_length + ESP_TAIL_SIZE
   self:encrypt_payload(p.data, ctext_length)

   local len = p.length
   p = packet.shiftright(p, ESP_SIZE + self.cipher.IV_SIZE)

   self:encode_esp_header(p.data)

   return p
end


decrypt = {}

function decrypt:new (conf)
   local o = esp_new(conf)

   o.MIN_SIZE = o.ESP_OVERHEAD + padding(o.pad_to, o.ESP_OVERHEAD)
   o.CTEXT_OFFSET = ESP_SIZE + o.cipher.IV_SIZE
   o.PLAIN_OVERHEAD = ESP_SIZE + o.cipher.IV_SIZE + o.cipher.AUTH_SIZE

   local window_size = conf.window_size or 128
   o.window_size = window_size + padding(8, window_size)
   o.window = ffi.new(window_t, o.window_size / 8)

   o.resync_threshold = conf.resync_threshold or 1024
   o.resync_attempts = conf.resync_attempts or 8

   o.decap_fail = 0

   o.auditing = conf.auditing

   o.copy = packet.allocate()

   return setmetatable(o, {__index=decrypt})
end

function decrypt:decrypt_payload (ptr, length, ip)
   -- NB: bounds check is performed by caller
   local esp_header = ffi.cast(esp_header_ptr_t, ptr)
   local iv_start = ptr + ESP_SIZE
   local ctext_start = ptr + self.CTEXT_OFFSET
   local ctext_length = length - self.PLAIN_OVERHEAD

   local seq_low = ntohl(esp_header.seq_no)
   local seq_high = tonumber(
      C.check_seq_no(seq_low, self.seq.no, self.window, self.window_size)
   )

   local error = nil
   if seq_high < 0 or not self.cipher:decrypt(
      ctext_start, seq_low, seq_high, iv_start, ctext_start, ctext_length
   ) then
      if seq_high < 0 then error = "replayed"
      else                 error = "integrity error" end

      self.decap_fail = self.decap_fail + 1
      if self.decap_fail > self.resync_threshold then
         seq_high = self:resync(ptr, length, seq_low, seq_high)
         if seq_high then error = nil end
      end
   end

   if error then
      self:audit(error, ntohl(esp_header.spi), seq_low, ip)
      return nil
   end

   self.decap_fail = 0
   self.seq.no = C.track_seq_no(
      seq_high, seq_low, self.seq.no, self.window, self.window_size
   )

   local esp_trailer_start = ctext_start + ctext_length - ESP_TAIL_SIZE
   local esp_trailer = ffi.cast(esp_trailer_ptr_t, esp_trailer_start)

   local ptext_length = ctext_length - esp_trailer.pad_length - ESP_TAIL_SIZE
   return ctext_start, ptext_length, esp_trailer.next_header
end

-- Decapsulation in transport mode is performed as follows:
--   1. Parse IP and ESP headers and check Sequence Number
--   2. Decrypt ciphertext in place
--   3. Parse ESP trailer and update IP header
--   4. Move cleartext up to IP payload
--   5. Shrink p by ESP overhead
function decrypt:decapsulate_transport6 (p)
   if p.length - TRANSPORT6_PAYLOAD_OFFSET < self.MIN_SIZE then return nil end

   local ip = ffi.cast(ipv6_ptr_t, p.data + ETHERNET_SIZE)

   local payload = p.data + TRANSPORT6_PAYLOAD_OFFSET
   local payload_length = p.length - TRANSPORT6_PAYLOAD_OFFSET

   local ptext_start, ptext_length, next_header =
      self:decrypt_payload(payload, payload_length, ip)

   if not ptext_start then return nil end

   ip.next_header = next_header
   ip.payload_length = htons(ptext_length)

   C.memmove(payload, ptext_start, ptext_length)
   p = packet.resize(p, TRANSPORT6_PAYLOAD_OFFSET + ptext_length)

   return p
end

-- Decapsulation in tunnel mode is performed as follows:
-- (In tunnel mode, the input packet must be already stripped of its outer
-- Ethernet and IP headers.)
--   1. Parse ESP header and check Sequence Number
--   2. Decrypt ciphertext in place
--   3. Parse ESP trailer and shrink p by overhead
-- (The resulting packet contains the raw ESP payload (i.e. an IP frame),
-- without an Ethernet header.)
function decrypt:decapsulate_tunnel (p)
   if p.length < self.MIN_SIZE then return nil end

   local ptext_start, ptext_length, next_header =
      self:decrypt_payload(p.data, p.length)

   if not ptext_start then return nil end

   p = packet.shiftleft(p, self.CTEXT_OFFSET)
   p = packet.resize(p, ptext_length)

   return p, next_header
end

function decrypt:audit (reason, spi, seq, ip)
   if not self.auditing then return end
   -- The information RFC4303 says we SHOULD log:
   logger:log(("Rejected packet (spi=%d, seq=%d, "
                  .."src_ip=%s, dst_ip=%s, flow_id=0x%x, "
                  .."reason=%q)")
         :format(spi, seq,
                 ip and ipv6:ntop(ip.src_ip) or "unknown",
                 ip and ipv6:ntop(ip.dst_ip) or "unknown",
                 ip and ipv6_fl(ip) or 0,
                 reason))
end

function decrypt:resync (ptr, length, seq_low, seq_high)
   local iv_start = ptr + ESP_SIZE
   local ctext_start = ptr + self.CTEXT_OFFSET
   local ctext_length = length - self.PLAIN_OVERHEAD

   if seq_high < 0 then
      -- The sequence number looked replayed, we use the last seq_high we have
      -- seen
      seq_high = self.seq:high()
   else
      -- We failed to decrypt in-place, undo the damage to recover the original
      -- ctext (ignore bogus auth data)
      self.cipher:encrypt(
         ctext_start, iv_start, seq_low, seq_high, ctext_start, ctext_length
      )
   end

   local p_orig = packet.append(packet.resize(self.copy, 0), ptr, length)
   for i = 1, self.resync_attempts do
      seq_high = seq_high + 1
      if self.cipher:decrypt(
         ctext_start, seq_low, seq_high, iv_start, ctext_start, ctext_length
      ) then
         return seq_high
      else
         ffi.copy(ptr, p_orig.data, length)
      end
   end
end


function selftest ()
   local conf = { spi = 0x0,
                  aead = "aes-gcm-16-icv",
                  key = "00112233445566778899AABBCCDDEEFF",
                  salt = "00112233",
                  resync_threshold = 16,
                  resync_attempts = 8 }
   local enc, dec = encrypt:new(conf), decrypt:new(conf)
   local payload = packet.from_string(
[[abcdefghijklmnopqrstuvwxyz
ABCDEFGHIJKLMNOPQRSTUVWXYZ
0123456789]]
   )
   local d = datagram:new(payload)
   local ip = ipv6:new({})
   ip:payload_length(payload.length)
   d:push(ip)
   d:push(ethernet:new({type=0x86dd}))
   local p = d:packet()
   -- Check integrity
   print("original", lib.hexdump(ffi.string(p.data, p.length)))
   local p_enc = assert(enc:encapsulate_transport6(packet.clone(p)),
                        "encapsulation failed")
   print("encrypted", lib.hexdump(ffi.string(p_enc.data, p_enc.length)))
   local p2 = assert(dec:decapsulate_transport6(packet.clone(p_enc)),
                     "decapsulation failed")
   print("decrypted", lib.hexdump(ffi.string(p2.data, p2.length)))
   assert(p2.length == p.length and C.memcmp(p.data, p2.data, p.length) == 0,
          "integrity check failed")
   -- ... for tunnel mode
   local p_enc = assert(enc:encapsulate_tunnel(packet.clone(p), 42),
                        "encapsulation failed")
   print("enc. (tun)", lib.hexdump(ffi.string(p_enc.data, p_enc.length)))
   local p2, nh = dec:decapsulate_tunnel(packet.clone(p_enc))
   assert(p2 and nh == 42, "decapsulation failed")
   print("dec. (tun)", lib.hexdump(ffi.string(p2.data, p2.length)))
   assert(p2.length == p.length and C.memcmp(p.data, p2.data, p.length) == 0,
          "integrity check failed")
   -- Check invalid packets.
   assert(not enc:encapsulate_transport6(packet.from_string("invalid")),
          "encapsulated invalid packet")
   assert(not dec:decapsulate_transport6(packet.from_string("invalid")),
          "decapsulated invalid packet")
   -- ... for tunnel mode
   assert(not dec:decapsulate_tunnel(packet.from_string("invalid")),
          "decapsulated invalid packet")
   -- Check minimum packet.
   local p_min = packet.from_string("012345678901234567890123456789012345678901234567890123")
   p_min.data[18] = 0 -- Set IPv6 payload length to zero
   p_min.data[19] = 0 -- ...
   assert(p_min.length == TRANSPORT6_PAYLOAD_OFFSET)
   print("original", lib.hexdump(ffi.string(p_min.data, p_min.length)))
   local e_min = assert(enc:encapsulate_transport6(packet.clone(p_min)))
   print("encrypted", lib.hexdump(ffi.string(e_min.data, e_min.length)))
   assert(e_min.length == dec.MIN_SIZE+TRANSPORT6_PAYLOAD_OFFSET)
   e_min = assert(dec:decapsulate_transport6(e_min),
                  "decapsulation of minimum packet failed")
   print("decrypted", lib.hexdump(ffi.string(e_min.data, e_min.length)))
   assert(e_min.length == TRANSPORT6_PAYLOAD_OFFSET)
   assert(p_min.length == e_min.length
          and C.memcmp(p_min.data, e_min.data, p_min.length) == 0,
          "integrity check failed")
   -- ... for tunnel mode
   print("original", "(empty)")
   local e_min = assert(enc:encapsulate_tunnel(packet.allocate(), 0))
   print("enc. (tun)", lib.hexdump(ffi.string(e_min.data, e_min.length)))
   e_min = assert(dec:decapsulate_tunnel(e_min))
   assert(e_min.length == 0)
   -- Tunnel/transport mode independent tests
   for _, op in ipairs(
      {{encap=function (p) return enc:encapsulate_transport6(p) end,
        decap=function (p) return dec:decapsulate_transport6(p) end},
       {encap=function (p) return enc:encapsulate_tunnel(p, 0) end,
        decap=function (p) return dec:decapsulate_tunnel(p) end}}
   ) do
      -- Check transmitted Sequence Number wrap around
      C.memset(dec.window, 0, dec.window_size / 8) -- clear window
      enc.seq.no = 2^32 - 1 -- so next encapsulated will be seq 2^32
      dec.seq.no = 2^32 - 1 -- pretend to have seen 2^32-1
      local px = op.encap(packet.clone(p))
      assert(op.decap(px),
             "Transmitted Sequence Number wrap around failed.")
      assert(dec.seq:high() == 1 and dec.seq:low() == 0,
             "Lost Sequence Number synchronization.")
      -- Check Sequence Number exceeding window
      C.memset(dec.window, 0, dec.window_size / 8) -- clear window
      enc.seq.no = 2^32
      dec.seq.no = 2^32 + dec.window_size + 1
      local px = op.encap(packet.clone(p))
      dec.auditing = true
      assert(not op.decap(px),
             "Accepted out of window Sequence Number.")
      assert(dec.seq:high() == 1 and dec.seq:low() == dec.window_size+1,
             "Corrupted Sequence Number.")
      dec.auditing = false
      -- Test anti-replay: From a set of 15 packets, first send all those
      -- that have an even sequence number.  Then, send all 15.  Verify that
      -- in the 2nd run, packets with even sequence numbers are rejected while
      -- the others are not.
      -- Then do the same thing again, but with offset sequence numbers so that
      -- we have a 32bit wraparound in the middle.
      local offset = 0 -- close to 2^32 in the 2nd iteration
      for offset = 0, 2^32-7, 2^32-7 do -- duh
         C.memset(dec.window, 0, dec.window_size / 8) -- clear window
         dec.seq.no = offset
         for i = 1+offset, 15+offset do
            if (i % 2 == 0) then
               enc.seq.no = i-1 -- so next seq will be i
               local px = op.encap(packet.clone(p))
               assert(op.decap(px),
                      "rejected legitimate packet seq=" .. i)
               assert(dec.seq.no == i,
                      "Lost sequence number synchronization")
            end
         end
         for i = 1+offset, 15+offset do
            enc.seq.no = i-1
            local px = op.encap(packet.clone(p))
            if (i % 2 == 0) then
               assert(not op.decap(px),
                      "accepted replayed packet seq=" .. i)
            else
               assert(op.decap(px),
                      "rejected legitimate packet seq=" .. i)
            end
         end
      end
      -- Check that packets from way in the past/way in the future (further
      -- than the biggest allowable window size) are rejected This is where we
      -- ultimately want resynchronization (wrt. future packets)
      C.memset(dec.window, 0, dec.window_size / 8) -- clear window
      dec.seq.no = 2^34 + 42
      enc.seq.no = 2^36 + 24
      local px = op.encap(packet.clone(p))
      assert(not op.decap(px),
             "accepted packet from way into the future")
      enc.seq.no = 2^32 + 42
      local px = op.encap(packet.clone(p))
      assert(not op.decap(px),
             "accepted packet from way into the past")
      -- Test resynchronization after having lost  >2^32 packets
      enc.seq.no = 0
      dec.seq.no = 0
      C.memset(dec.window, 0, dec.window_size / 8) -- clear window
      local px = op.encap(packet.clone(p)) -- do an initial packet
      assert(op.decap(px), "decapsulation failed")
      enc.seq:high(3) -- pretend there has been massive packet loss
      enc.seq:low(24)
      for i = 1, dec.resync_threshold do
         local px = op.encap(packet.clone(p))
         assert(not op.decap(px), "decapsulated pre-resync packet")
      end
      local px = op.encap(packet.clone(p))
      assert(op.decap(px), "failed to resynchronize")
      -- Make sure we don't accidentally resynchronize with very old replayed
      -- traffic
      enc.seq.no = 42
      for i = 1, dec.resync_threshold do
         local px = op.encap(packet.clone(p))
         assert(not op.decap(px), "decapsulated very old packet")
      end
      local px = op.encap(packet.clone(p))
      assert(not op.decap(px), "resynchronized with the past!")
   end
end<|MERGE_RESOLUTION|>--- conflicted
+++ resolved
@@ -2,17 +2,10 @@
 
 module(...,package.seeall)
 
-<<<<<<< HEAD
--- Implementation of IPsec ESP using AES-GCM with 128-bit keys, 16 byte ICV and
--- “Extended Sequence Numbers” (see RFC 4303 and RFC 4106). Provides
--- address-family independent encapsulation/decapsulation routines for “tunnel
--- mode” and “transport mode” routines for IPv6.
-=======
 -- Implementation of IPsec ESP using AES-GCM with 16 byte ICV and
 -- “Extended Sequence Numbers” (see RFC 4303 and RFC 4106). Provides
 -- address-family independent encapsulation/decapsulation routines for
 -- “tunnel mode” and “transport mode” routines for IPv6.
->>>>>>> fa7a61fe
 --
 -- Notes:
 --
@@ -65,15 +58,11 @@
 --   https://github.com/YangModels/yang/blob/master/experimental/ietf-extracted-YANG-modules/ietf-ipsec@2018-01-08.yang
 
 function esp_new (conf)
-<<<<<<< HEAD
-   assert(conf.aead == "aes-gcm-16-icv", "Only supports aes-gcm-16-icv")
-=======
    local aead
    if     conf.aead == "aes-gcm-16-icv"     then aead = aes_gcm.aes_128_gcm
    elseif conf.aead == "aes-256-gcm-16-icv" then aead = aes_gcm.aes_256_gcm
    else error("Unsupported AEAD: "..conf.aead) end
 
->>>>>>> fa7a61fe
    assert(conf.spi, "Need SPI.")
 
    local o = {

--- conflicted
+++ resolved
@@ -115,15 +115,9 @@
    o.CTEXT_OFFSET = ESP_SIZE + gcm.IV_SIZE
    o.PLAIN_OVERHEAD = PAYLOAD_OFFSET + ESP_SIZE + gcm.IV_SIZE + gcm.AUTH_SIZE
    o.window_size = conf.window_size or 128
-<<<<<<< HEAD
-   o.resync_threshold = conf.resync_threshold or 1024
-   o.resync_attempts = conf.resync_attempts or 8
-   assert(o.window_size % 8 == 0, "window_size must be a multiple of 8.")
-=======
    o.window_size = o.window_size + padding(8, o.window_size)
    o.resync_threshold = conf.resync_threshold or 1024
    o.resync_attempts = conf.resync_attempts or 8
->>>>>>> b08c0e04
    o.window = ffi.new(window_t, o.window_size / 8)
    o.decap_fail = 0
    o.auditing = conf.auditing
@@ -220,11 +214,7 @@
    local ipv6 = require("lib.protocol.ipv6")
    local conf = { spi = 0x0,
                   mode = "aes-128-gcm",
-<<<<<<< HEAD
-                  keymat = "00112233445566778899AABBCCDDEEFF",
-=======
                   key = "00112233445566778899AABBCCDDEEFF",
->>>>>>> b08c0e04
                   salt = "00112233",
                   resync_threshold = 16,
                   resync_attempts = 8}

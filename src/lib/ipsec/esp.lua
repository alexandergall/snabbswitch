--- conflicted
+++ resolved
@@ -29,14 +29,9 @@
 local lib = require("core.lib")
 local ffi = require("ffi")
 local C = ffi.C
-<<<<<<< HEAD
-local logger = lib.logger_new({ rate = 32, module = 'esp' })
-local band = bit.band
+local logger = require("lib.logger").new({ rate = 32, module = 'esp' })
 
 local htons, htonl, ntohl = lib.htons, lib.htonl, lib.ntohl
-=======
-local logger = require("lib.logger").new({ rate = 32, module = 'esp' })
->>>>>>> 24c9a672
 
 require("lib.ipsec.track_seq_no_h")
 local window_t = ffi.typeof("uint8_t[?]")

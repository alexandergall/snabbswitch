--- conflicted
+++ resolved
@@ -82,11 +82,6 @@
 function aes_128_gcm:new (spi, key, salt)
    assert(spi, "Need SPI.")
    -- We only support 128-bit keys.
-<<<<<<< HEAD
-   assert(key and #key == 32, "Need 16 bytes of key material.")
-   assert(salt and #salt == 8, "Need 4 bytes of salt.")
-=======
->>>>>>> f2fc80e9
    local o = {}
    o.key = ffi.new("uint8_t[16]")
    if type(key) == "string" then
@@ -97,9 +92,6 @@
       ffi.copy(o.key, key, 16)
    end
    o.IV_SIZE = 8
-<<<<<<< HEAD
-   o.iv = iv:new(lib.hexundump(salt, 4))
-=======
    if type(salt) == "string" then
       assert(salt and #salt == 8, "Need 4 bytes of salt.")
       o.iv = iv:new(lib.hexundump(salt, 4))
@@ -107,7 +99,6 @@
       assert(salt and ffi.sizeof(salt) == 4, "Need 4 bytes of salt.")
       o.iv = iv:new(salt)
    end
->>>>>>> f2fc80e9
    -- “Implementations MUST support a full-length 16-octet ICV”
    o.AUTH_SIZE = 16
    o.auth_buf = ffi.new("uint8_t[?]", o.AUTH_SIZE)

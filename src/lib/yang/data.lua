-- Use of this source code is governed by the Apache 2.0 license; see
-- COPYING.
module(..., package.seeall)

local mem = require("lib.stream.mem")
local parser_mod = require("lib.yang.parser")
local schema = require("lib.yang.schema")
local util = require("lib.yang.util")
local value = require("lib.yang.value")
local ffi = require("ffi")
local ctable = require('lib.ctable')
local cltable = require('lib.cltable')
local lib = require('core.lib')
local regexp = require("lib.xsd_regexp")

function normalize_id(id)
   return (id:gsub('[^%w_]', '_'))
end

-- Helper for parsing C type declarations.
local function parse_type(str, start, is_member)
   local function err(msg, pos)
      io.stderr:write('ERROR: While parsing type:\n')
      io.stderr:write('ERROR:   '..str..'\n')
      io.stderr:write('ERROR:   '..string.rep(' ', pos - 1)..'^\n')
      io.stderr:write('ERROR: '..msg..'\n')
      error(msg, 2)
   end
   local function assert_match(str, pat, pos, what)
      local ret = { str:match(pat, pos) }
      if not ret[1] then err('bad '..what, pos) end
      return unpack(ret)
   end
   local t, array, member, pos
   -- See if it's a struct.
   t, pos = str:match('^%s*(struct%s*%b{})%s*()', start)
   -- Otherwise it might be a scalar.
   if not t then t, pos = str:match('^%s*([%a_][%w_]*)%s*()', start) end
   -- We don't do unions currently.
   if not t then err('invalid type', start) end
   -- If we're parsing a struct or union member, get the name.
   if is_member then
      member, pos = assert_match(str, '^([%a_][%w_]*)%s*()', pos, 'member name')
   end
   -- Parse off the array suffix, if any.
   if str:match('^%[', pos) then
      array, pos = assert_match(str, '^(%b[])%s*()', pos, 'array component')
   end
   if is_member then
      -- Members should have a trailing semicolon.
      pos = assert_match(str, '^;%s*()', pos, 'semicolon')
   else
      -- Nonmembers should parse to the end of the string.
      assert_match(str, '^()$', pos, 'suffix')
   end
   return t, array, member, pos
end

-- We want structural typing, not nominal typing, for Yang data.  The
-- "foo" member in "struct { struct { uint16 a; } foo; }" should not
-- have a unique type; we want to be able to instantiate a "struct {
-- uint16 a; }" and get a compatible value.  To do this, we parse out
-- nested "struct" types and only ever make one FFI type for each
-- compatible struct kind.  The user-facing interface is the "typeof"
-- function below; the "compile_type" helper handles nesting.
--
-- It would be possible to avoid this complexity by having the grammar
-- generate something other than a string "ctype" representation, but
-- then we don't have a type name to serialize into binary data.  We
-- might as well embrace the type strings.
local function compile_type(name)
   local function maybe_array_type(t, array)
      -- If ARRAY is something like "[10]", make a corresponding type.
      -- Otherwise just return T.
      if array then return ffi.typeof('$'..array, t) end
      return t
   end
   local parsed, array = parse_type(name, 1, false)
   local ret
   if parsed:match('^struct[%s{]') then
      -- It's a struct type; parse out the members and rebuild.
      local struct_type = 'struct { '
      local struct_type_args = {}
      local function add_member(member_type, member_name)
         struct_type = struct_type..'$ '..member_name..'; '
         table.insert(struct_type_args, member_type)
      end
      -- Loop from initial "struct {" to final "}".
      local pos = assert(parsed:match('^struct%s*{%s*()'))
      while not parsed:match('^}$', pos) do
         local mtype, mname, marray
         mtype, marray, mname, pos = parse_type(parsed, pos, true)
         -- Recurse on mtype by calling the caching "typeof" defined
         -- below.
         add_member(maybe_array_type(typeof(mtype), marray), mname)
      end
      struct_type = struct_type..'}'
      ret = ffi.typeof(struct_type, unpack(struct_type_args))
   else
      -- Otherwise the type is already structural and we can just use
      -- ffi.typeof.
      ret = ffi.typeof(parsed)
   end
   return maybe_array_type(ret, array)
end

local type_cache = {}
function typeof(name)
   assert(type(name) == 'string')
   if not type_cache[name] then type_cache[name] = compile_type(name) end
   return type_cache[name]
end

-- If a "list" node has one key that is string-valued, we will represent
-- instances of that node as normal Lua tables where the key is the
-- table key and the value does not contain the key.
local function table_string_key(keys)
   local string_key = nil
   for k,v in pairs(keys) do
      if v.type ~= 'scalar' then return nil end
      if v.argument_type.primitive_type ~= 'string' then return nil end
      if string_key ~= nil then return nil end
      string_key = k
   end
   return string_key
end

-- We need to properly support unions.  It's a big FIXME!  As an
-- intermediate step, we pick the first type in the union.  Terrible.
local function elide_unions(t)
   while t.primitive_type == 'union' do t = t.union[1] end
   return t
end

function data_grammar_from_schema(schema, is_config)
   local function is_empty(tab)
      for k,v in pairs(tab) do return false end
      return true
   end
   local function struct_ctype(members)
      local member_names = {}
      for k,v in pairs(members) do
         if not v.ctype then return nil end
         table.insert(member_names, k)
      end
      table.sort(member_names)
      local ctype = 'struct { '
      for _,k in ipairs(member_names) do
         -- Separate the array suffix off of things like "uint8_t[4]".
         local head, tail = members[k].ctype:match('^([^%[]*)(.*)$')
         ctype = ctype..head..' '..normalize_id(k)..tail..'; '
      end
      ctype = ctype..'}'
      return ctype
   end
   local function value_ctype(type)
      -- Note that not all primitive types have ctypes.
      return assert(value.types[assert(type.primitive_type)]).ctype
   end
   local handlers = {}
   local function visit(node)
      local handler = handlers[node.kind]
      if handler then return handler(node) end
   end
   local function visit_body(node)
      local ret = {}
      local norm = {}
      for k, child in pairs(node.body) do
         local out = visit(child)
         if out then
            ret[k] = out
            local id = normalize_id(k)
            assert(not norm[id], 'duplicate data identifier: '..id)
            norm[id] = k
         end
      end
      return ret
   end
   function handlers.container(node)
      local members = visit_body(node)
      if is_empty(members) then return end
      return {type='struct', members=members, ctype=struct_ctype(members)}
   end
   function handlers.choice(node)
      local choices = {}
      for choice, n in pairs(node.body) do
         local members = visit_body(n)
         if not is_empty(members) then choices[choice] = members end
      end
      if is_empty(choices) then return end
      return {type="choice", default=node.default, mandatory=node.mandatory,
              choices=choices}
   end
   handlers['leaf-list'] = function(node)
      if node.config ~= is_config then return end
      local t = elide_unions(node.type)
      return {type='array', element_type=t, ctype=value_ctype(t)}
   end
   function handlers.list(node)
      local norm = {}
      local keys, values = {}, {}
      if node.key then
         for k in node.key:split(' +') do
            local leaf = node.body[k]
            assert(leaf, 'missing key leaf: '..k)
            assert(leaf.kind == 'leaf', 'key not a leaf: '..k)
            assert(not keys[k], 'duplicate key: '..k)
            keys[k] = assert(handlers.leaf(leaf, true))
            local id = normalize_id(k)
            assert(not norm[id], 'duplicate data identifier: '..id)
            norm[id] = k
         end
      end
      for k,node in pairs(node.body) do
         if not keys[k] then
            values[k] = visit(node)
            local id = normalize_id(k)
            assert(not norm[id], 'duplicate data identifier: '..id)
            norm[id] = k
         end
      end
      if is_empty(values) and node.config ~= is_config then return end
      return {type='table', keys=keys, values=values,
              string_key=table_string_key(keys),
              key_ctype=struct_ctype(keys),
              value_ctype=struct_ctype(values),
              unique = node.unique}
   end
   function handlers.leaf(node, for_key)
      if node.config ~= is_config and not for_key then return end
      local ctype
      local t = elide_unions(node.type)
      if node.default or node.mandatory then ctype=value_ctype(t) end
      return {type='scalar', argument_type=t,
              default=node.default, mandatory=node.mandatory,
              is_unique = node.is_unique, ctype=ctype}
   end
   local members = visit_body(schema)
   return {type="struct", members=members, ctype=struct_ctype(members)}
end
data_grammar_from_schema = util.memoize(data_grammar_from_schema)

function config_grammar_from_schema(schema)
   return data_grammar_from_schema(schema, true)
end
config_grammar_from_schema = util.memoize(config_grammar_from_schema)

function state_grammar_from_schema(schema)
   return data_grammar_from_schema(schema, false)
end
state_grammar_from_schema = util.memoize(state_grammar_from_schema)

function rpc_grammar_from_schema(schema)
   local grammar = {}
   for _,prop in ipairs({'input', 'output'}) do
      grammar[prop] = { type="sequence", members={} }
      for k,rpc in pairs(schema.rpcs) do
         local node = rpc[prop]
         if node then
            -- Hack to mark RPC is-config as being true
            grammar[prop].members[k] = data_grammar_from_schema(node)
         else
            grammar[prop].members[k] = {type="struct", members={}}
         end
      end
   end
   return grammar
end

function rpc_input_grammar_from_schema(schema)
   return rpc_grammar_from_schema(schema).input
end

function rpc_output_grammar_from_schema(schema)
   return rpc_grammar_from_schema(schema).output
end

local function range_predicate(range, val)
   return function(val)
      for _,part in ipairs(range) do
         local l, r = unpack(part)
         if (l == 'min' or l <= val) and (r == 'max' or val <= r) then
            return true
         end
      end
      return false
   end
end

local function range_validator(range, f)
   if not range then return f end
   local is_in_range = range_predicate(range.value)
   return function(val, P)
      if is_in_range(val) then return f(val, P) end
      P:error('value '..val..' is out of the valid range')
   end
end
local function length_validator(length, f)
   if not length then return f end
   local is_in_range = range_predicate(length.value)
   return function(val, P)
      if is_in_range(string.len(val)) then return f(val, P) end
      P:error('length of string '..val..' is out of the valid range')
   end
end
function pattern_validator(patterns, f)
   if not patterns or #patterns == 0 then return f end
   local compiled = {}
   for _, pattern in ipairs(patterns) do
      compiled[pattern.value] = regexp.compile(pattern.value)
   end
   return function (val, P)
      if type(val) == 'string' then
         for pattern, match in pairs(compiled) do
            if not match(val) then
               P:error("pattern mismatch\n"..pattern.."\n"..val)
            end
         end
      end
      return f(val, P)
   end
end
local function bit_validator(range, f)
   -- FIXME: Implement me!
   return f
end
local function enum_validator(enums, f)
   if not enums then return f end
   return function (val, P)
      if not enums[val] then
         P:error('enumeration '..val..' is not a valid value')
      end
      return f(val, P)
   end
end
local function identityref_validator(bases, default_prefix, f)
   if not default_prefix then return f end
   return function(val, P)
      if not val:match(':') then val = default_prefix..":"..val end
      local identity = schema.lookup_identity(val)
      for _, base in ipairs(bases) do
         if not schema.identity_is_instance_of(identity, base) then
            P:error('identity '..val..' not an instance of '..base)
         end
      end
      return f(val, P)
   end
end

function value_parser(typ)
   local prim = typ.primitive_type
   local parse = assert(value.types[prim], prim).parse
   local validate = function(val) return val end
   local function enums (node)
      return node.primitive_type == 'enumeration' and node.enums or nil
   end
   validate = range_validator(typ.range, validate)
   validate = length_validator(typ.length, validate)
   validate = pattern_validator(typ.pattern, validate)
   validate = bit_validator(typ.bit, validate)
   validate = enum_validator(enums(typ), validate)
   validate = identityref_validator(typ.bases, typ.default_prefix, validate)
   -- TODO: union, require-instance.
   return function(str, k, P)
      return validate(parse(str, k), P)
   end
end

local function struct_parser(keyword, members, ctype)
   local keys = {}
   for k,v in pairs(members) do table.insert(keys, k) end
   local function init() return nil end
   local function parse1(P)
      local ret = {}
      local expanded_members = {}
      for _,k in ipairs(keys) do
         if members[k].represents then
            -- Choice fields don't include the name of the choice block in the data. They
            -- need to be able to provide the parser for the leaves it represents.
            local member_parser = members[k].stateful_parser()
            for _, node in pairs(members[k].represents()) do
               -- Choice fields need to keep state around as they're called multiple times
               -- and need to do some validation to comply with spec.
               expanded_members[node] = member_parser
            end
         else
            ret[normalize_id(k)] = members[k].init()
            expanded_members[k] = members[k]
         end
      end
      P:skip_whitespace()
      P:consume("{")
      P:skip_whitespace()
      while not P:check("}") do
         local k = P:parse_identifier()
         if k == '' then P:error("Expected a keyword") end
         -- Scalar/array parser responsible for requiring whitespace
         -- after keyword.  Struct/table don't need it as they have
         -- braces.
         local sub = expanded_members[k]
         if not sub then P:error('unrecognized parameter: '..k) end
         local id = normalize_id(k)
         ret[id] = sub.parse(P, ret[id], k)
         P:skip_whitespace()
      end
      for k,_ in pairs(expanded_members) do
         local id = normalize_id(k)
         ret[id] = expanded_members[k].finish(ret[id], k)
      end
      return ret
   end
   local function parse(P, out)
      if out ~= nil then P:error('duplicate parameter: '..keyword) end
      return parse1(P)
   end
   local struct_t = ctype and typeof(ctype)
   local function finish(out, leaf)
     -- FIXME check mandatory values.
      if struct_t then
        local ret
        if out == nil then ret = struct_t()
        else ret = struct_t(out) end
        return ret
      else
        return out
      end
   end
   return {init=init, parse=parse, finish=finish}
end

local function array_parser(keyword, element_type, ctype)
   local function init() return {} end
   local parsev = value_parser(element_type)
   local function parse1(P)
      P:consume_whitespace()
      local str = P:parse_string()
      P:skip_whitespace()
      P:consume(";")
      return parsev(str, keyword, P)
   end
   local function parse(P, out)
      table.insert(out, parse1(P))
      return out
   end
   local elt_t = ctype and typeof(ctype)
   local array_t = ctype and ffi.typeof('$[?]', elt_t)
   local function finish(out)
      -- FIXME check min-elements
      if array_t then
         out = util.ffi_array(array_t(#out, out), elt_t)
      end
      return out
   end
   return {init=init, parse=parse, finish=finish}
end

local default_parser = {}
function default_parser:error (...) error(...) end

local function scalar_parser(keyword, argument_type, default, mandatory)
   local function init() return nil end
   local parsev = value_parser(argument_type)
   local function parse1(P)
      local maybe_str
      if argument_type.primitive_type ~= 'empty' then
         P:consume_whitespace()
         maybe_str = P:parse_string()
      end
      P:skip_whitespace()
      P:consume(";")
      return parsev(maybe_str, keyword, P)
   end
   local function parse(P, out)
      if out ~= nil then P:error('duplicate parameter: '..keyword) end
      return parse1(P)
   end
   local function finish(out)
      if out ~= nil then return out end
      if default then return parsev(default, keyword, default_parser) end
      if mandatory then error('missing scalar value: '..keyword) end
   end
   return {init=init, parse=parse, finish=finish}
end

function choice_parser(keyword, choices, members, default, mandatory)
   -- Create a table matching the leaf names to the case statement
   local choice_map = {}
   for case, choice in pairs(choices) do
      for leaf in pairs(choice) do
         choice_map[leaf] = case
      end
   end

   local function stateful_parser()
      -- This holds the value of the chosen case block so we're able to prevent mixing of
      -- using different leaves from different case statements.
      local chosen

      local function init() return {} end
      local function parse(P, out, k)
         if chosen and choice_map[k] ~= chosen then
            error("Only one choice set can exist at one time: "..keyword)
         else
            chosen = choice_map[k]
         end
         return members[chosen][k].parse(P, members[chosen][k].init(), k)
      end

      -- This holds a copy of all the nodes so we know when we've hit the last one.
      local function finish(out, k)
         if out ~= nil then return out end
         if mandatory and chosen == nil then error("missing choice value: "..keyword) end
         if default and default == choice_map[k] then
            return members[default][k].finish()
         end
      end
      return {init=init, parse=parse, finish=finish}
   end
   local function represents()
      local nodes = {}
      for name, _ in pairs(choice_map) do table.insert(nodes, name) end
      return nodes
   end
   return {represents=represents, stateful_parser=stateful_parser}
end

local function ctable_builder(key_t, value_t)
   local res = ctable.new({ key_type=key_t, value_type=value_t,
                            max_occupancy_rate = 0.4 })
   local builder = {}
   -- Uncomment for progress counters.
   -- local counter = 0
   function builder:add(key, value)
      -- counter = counter + 1
      -- if counter % 1000 == 0 then print('ctable add', counter) end
      res:add(key, value)
   end
   function builder:finish() return res end
   return builder
end

local function string_keyed_table_builder(string_key)
   local res = {}
   local builder = {}
   function builder:add(key, value)
      local str = assert(key[string_key])
      assert(res[str] == nil, 'duplicate key: '..str)
      res[str] = value
   end
   function builder:finish() return res end
   return builder
end

local function cltable_builder(key_t)
   local res = cltable.new({ key_type=key_t })
   local builder = {}
   function builder:add(key, value)
      assert(res[key] == nil, 'duplicate key')
      res[key] = value
   end
   function builder:finish() return res end
   return builder
end

local function ltable_builder()
   local res = {}
   local builder = {}
   function builder:add(key, value) res[key] = value end
   function builder:finish() return res end
   return builder
end

local function table_parser(keyword, keys, values, string_key, key_ctype,
                            value_ctype)
   local members = {}
   for k,v in pairs(keys) do members[k] = v end
   for k,v in pairs(values) do members[k] = v end
   local parser = struct_parser(keyword, members)
   local key_t = key_ctype and typeof(key_ctype)
   local value_t = value_ctype and typeof(value_ctype)
   local init
   if key_t and value_t then
      function init() return ctable_builder(key_t, value_t) end
   elseif string_key then
      function init() return string_keyed_table_builder(string_key) end
   elseif key_t then
      function init() return cltable_builder(key_t) end
   else
      function init() return ltable_builder() end
   end
   local function parse1(P)
      return parser.finish(parser.parse(P, parser.init()))
   end
   local function parse(P, assoc)
      local struct = parse1(P)
      local key, value = {}, {}
      if key_t then key = key_t() end
      if value_t then value = value_t() end
      for k,_ in pairs(keys) do
         local id = normalize_id(k)
         key[id] = struct[id]
      end
      for k, v in pairs(struct) do
         local id = normalize_id(k)
         if keys[k] == nil then
            value[id] = struct[id]
         end
      end
      assoc:add(key, value)
      return assoc
   end
   local function finish(assoc)
      return assoc:finish()
   end
   return {init=init, parse=parse, finish=finish}
end

function data_parser_from_grammar(production)
   local handlers = {}
   local function visit1(keyword, production)
      return assert(handlers[production.type])(keyword, production)
   end
   local function visitn(productions)
      local ret = {}
      for keyword,production in pairs(productions) do
         ret[keyword] = visit1(keyword, production)
      end
      return ret
   end
   function handlers.struct(keyword, production)
      local members = visitn(production.members)
      return struct_parser(keyword, members, production.ctype)
   end
   function handlers.array(keyword, production)
      return array_parser(keyword, production.element_type, production.ctype)
   end
   function handlers.table(keyword, production)
      local keys, values = visitn(production.keys), visitn(production.values)
      return table_parser(keyword, keys, values, production.string_key,
                          production.key_ctype, production.value_ctype)
   end
   function handlers.scalar(keyword, production)
      return scalar_parser(keyword, production.argument_type,
                           production.default, production.mandatory)
   end
   function handlers.choice(keyword, production)
      local members = {}
      for case, choice in pairs(production.choices) do members[case] = visitn(choice) end
      return choice_parser(keyword, production.choices, members,
                           production.default, production.mandatory)
   end

   local top_parsers = {}
   function top_parsers.struct(production)
      local struct_t = production.ctype and typeof(production.ctype)
      local members = visitn(production.members)
      return function(stream)
         local P = parser_mod.Parser.new(stream)
         local ret = {}
         for k,sub in pairs(members) do ret[normalize_id(k)] = sub.init() end
         while true do
            P:skip_whitespace()
            if P:is_eof() then break end
            local k = P:parse_identifier()
            if k == '' then P:error("Expected a keyword") end
            local sub = members[k]
            if not sub then P:error('unrecognized parameter: '..k) end
            local id = normalize_id(k)
            ret[id] = sub.parse(P, ret[id], k)
         end
         for k,sub in pairs(members) do
            local id = normalize_id(k)
            ret[id] = sub.finish(ret[id])
         end
         if struct_t then return struct_t(ret) else return ret end
      end
   end
   function top_parsers.sequence(production)
      local members = visitn(production.members)
      return function(stream)
         local P = parser_mod.Parser.new(stream)
         local ret = {}
         while true do
            P:skip_whitespace()
            if P:is_eof() then break end
            local k = P:parse_identifier()
            P:consume_whitespace()
            local sub = assert(members[k])
            if not sub then P:error('unrecognized rpc: '..k) end
            local data = sub.finish(sub.parse(P, sub.init(), k))
            table.insert(ret, {id=k, data=data})
         end
         return ret
      end
   end
   function top_parsers.array(production)
      local parser = visit1('[bare array]', production)
      return function(stream)
         local P = parser_mod.Parser.new(stream)
         local out = parser.init()
         while true do
            P:skip_whitespace()
            if P:is_eof() then break end
            out = parser.parse(P, out)
         end
         return parser.finish(out)
      end
   end
   function top_parsers.table(production)
      local parser = visit1('[bare table]', production)
      return function(stream)
         local P = parser_mod.Parser.new(stream)
         local out = parser.init()
         while true do
            P:skip_whitespace()
            if P:is_eof() then break end
            out = parser.parse(P, out)
         end
         return parser.finish(out)
      end
   end
   function top_parsers.scalar(production)
      local parse = value_parser(production.argument_type)

      return function(stream)
         local P = parser_mod.Parser.new(stream)
         P:skip_whitespace()
         local str = P:parse_string()
         P:skip_whitespace()
         if not P:is_eof() then P:error("Not end of file") end
         return parse(str, '[bare scalar]', default_parser)
      end
   end
   return assert(top_parsers[production.type])(production)
end
data_parser_from_grammar = util.memoize(data_parser_from_grammar)

function data_parser_from_schema(schema, is_config)
   local grammar = data_grammar_from_schema(schema, is_config)
   return data_parser_from_grammar(grammar)
end

function config_parser_from_schema(schema)
   return data_parser_from_schema(schema, true)
end

function state_parser_from_schema(schema)
   return data_parser_from_schema(schema, false)
end

function load_data_for_schema(schema, stream, is_config)
   return data_parser_from_schema(schema, is_config)(stream)
end

function load_config_for_schema(schema, stream)
   return load_data_for_schema(schema, stream, true)
end

function load_state_for_schema(schema, stream)
   return load_data_for_schema(schema, stream, false)
end

function load_data_for_schema_by_name(schema_name, stream, is_config)
   local schema = schema.load_schema_by_name(schema_name)
   return load_data_for_schema(schema, stream, is_config)
end

function load_config_for_schema_by_name(schema_name, stream)
   return load_data_for_schema_by_name(schema_name, stream, true)
end

function load_state_for_schema_by_name(schema_name, stream)
   return load_data_for_schema_by_name(schema_name, stream, false)
end

function rpc_input_parser_from_schema(schema)
   return data_parser_from_grammar(rpc_input_grammar_from_schema(schema))
end

function rpc_output_parser_from_schema(schema)
   return data_parser_from_grammar(rpc_output_grammar_from_schema(schema))
end

local value_serializers = {}
local function value_serializer(typ)
   local prim = typ.primitive_type
   if value_serializers[prim] then return value_serializers[prim] end
   local tostring = assert(value.types[prim], prim).tostring
   value_serializers[prim] = tostring
   return tostring
end

local function print_yang_string(str, file)
   if #str == 0 then
      file:write("''")
   elseif str:match("^[^%s;{}\"'/]*$") then
      file:write(str)
   else
      file:write('"')
      for i=1,#str do
         local chr = str:sub(i,i)
         if chr == '\n' then
            file:write('\\n')
         elseif chr == '\t' then
            file:write('\\t')
         elseif chr == '"' or chr == '\\' then
            file:write('\\')
            file:write(chr)
         else
            file:write(chr)
         end
      end
      file:write('"')
   end
end

function xpath_printer_from_grammar(production, print_default, root)
   if not root then root = '' end
   if #root == 1 and root:sub(1, 1) == '/' then
      root = ''
   end
   local handlers = {}
   local translators = {}
   local function printer(keyword, production, printers)
      return assert(handlers[production.type])(keyword, production, printers)
   end
   local function print_keyword(k, file, path)
      path = path:sub(1, 1) ~= '[' and root..'/'..path or root..path
      file:write(path)
      print_yang_string(k, file)
      file:write(' ')
   end
   local function body_printer(productions, order)
      -- Iterate over productions trying to translate to other statements. This
      -- is used for example in choice statements raising the lower statements
      -- in case blocks up to the level of the choice, in place of the choice.
      local translated = {}
      for keyword,production in pairs(productions) do
         local translator = translators[production.type]
         if translator ~= nil then
            local statements = translator(keyword, production)
            for k,v in pairs(statements) do translated[k] = v end
         else
            translated[keyword] = production
         end
      end
      productions = translated
      if not order then
         order = {}
         for k,_ in pairs(productions) do table.insert(order, k) end
         table.sort(order)
      end
      local printers = {}
      for keyword,production in pairs(productions) do
         local printer = printer(keyword, production, printers)
         if printer ~= nil then
            printers[keyword] = printer
         end
      end
      return function(data, file, indent)
         for _,k in ipairs(order) do
            local v = data[normalize_id(k)]
            if v ~= nil then printers[k](v, file, indent) end
         end
      end
   end
   local function key_composer (productions, order)
      local printer = body_printer(productions, order)
      local file = {t={}}
      function file:write (str)
         str = str:match("([^%s]+)")
         if str and #str > 0 and str ~= ";" and str ~= root..'/' then
            table.insert(self.t, str)
         end
      end
      function file:flush ()
         local ret = {}
         for i=1,#self.t,2 do
            local key, value = self.t[i], self.t[i+1]
            table.insert(ret, '['..key.."="..value..']')
         end
         self.t = {}
         return table.concat(ret, '')
      end
      return function (data, path)
         path = path or ''
         printer(data, file, path)
         return file:flush()
      end
   end
   function translators.choice(keyword, production)
      local rtn = {}
      for case, body in pairs(production.choices) do
         for name, statement in pairs(body) do
            rtn[name] = statement
         end
      end
      return rtn
   end
   function handlers.struct(keyword, production)
      local print_body = body_printer(production.members)
      return function(data, file, path)
         print_body(data, file, path..keyword..'/')
      end
   end
   function handlers.array(keyword, production)
      local serialize = value_serializer(production.element_type)
      return function(data, file, indent)
         local count = 1
         for _,v in ipairs(data) do
            print_keyword(keyword.."[position()="..count.."]", file, '')
            print_yang_string(serialize(v), file)
            file:write('\n')
            count = count + 1
         end
      end
   end
   -- As a special case, the table handler allows the keyword to be nil,
   -- for printing tables at the top level without keywords.
   function handlers.table(keyword, production)
      local key_order, value_order = {}, {}
      for k,_ in pairs(production.keys) do table.insert(key_order, k) end
      for k,_ in pairs(production.values) do table.insert(value_order, k) end
      table.sort(key_order)
      table.sort(value_order)
      local compose_key = key_composer(production.keys, key_order)
      local print_value = body_printer(production.values, value_order)
      if production.key_ctype and production.value_ctype then
         return function(data, file, path)
            path = path or ''
            for entry in data:iterate() do
               local key = compose_key(entry.key)
               local path = path..(keyword or '')..key..'/'
               print_value(entry.value, file, path)
            end
         end
      elseif production.string_key then
         local id = normalize_id(production.string_key)
         return function(data, file, path)
            path = path or ''
            for key, value in pairs(data) do
               local key = compose_key({[id]=key})
               local path = path..(keyword or '')..key..'/'
               print_value(value, file, path)
            end
         end
      elseif production.key_ctype then
         return function(data, file, path)
            path = path or ''
            for key, value in cltable.pairs(data) do
               local key = compose_key(key)
               local path = path..(keyword or '')..key..'/'
               print_value(value, file, path)
            end
         end
      else
         return function(data, file, path)
            path = path or ''
            for key, value in pairs(data) do
               local key = compose_key(key)
               local path = path..(keyword or '')..key..'/'
               print_value(value, file, path)
            end
         end
      end
   end
   function handlers.scalar(keyword, production)
      local serialize = value_serializer(production.argument_type)
      return function(data, file, path)
         local str = serialize(data)
         if print_default or str ~= production.default then
            print_keyword(keyword, file, path)
            print_yang_string(str, file)
            file:write('\n')
         end
      end
   end

   local top_printers = {}
   function top_printers.struct(production)
      local printer = body_printer(production.members)
      return function(data, file)
         printer(data, file, '')
         return file:flush()
      end
   end
   function top_printers.sequence(production)
      local printers = {}
      for k,v in pairs(production.members) do
         printers[k] = printer(k, v)
      end
      return function(data, file)
         for _,elt in ipairs(data) do
            local id = assert(elt.id)
            assert(printers[id])(elt.data, file, '')
         end
         return file:flush()
      end
   end
   function top_printers.table(production)
      local printer = handlers.table(nil, production)
      return function(data, file)
         printer(data, file, '')
         return file:flush()
      end
   end
   function top_printers.array(production)
      local serialize = value_serializer(production.element_type)
      return function(data, file, indent)
         local count = 1
         for _,v in ipairs(data) do
            file:write(root.."[position()="..count.."]")
            file:write(' ')
            print_yang_string(serialize(v), file)
            file:write('\n')
            count = count + 1
         end
         return file:flush()
      end
   end
   function top_printers.scalar(production)
      local serialize = value_serializer(production.argument_type)
      return function(data, file)
         local str = serialize(data)
         if print_default or str ~= production.default then
            file:write(root)
            file:write(' ')
            print_yang_string(str, file)
            file:write('\n')
            return file:flush()
         end
      end
   end

   return assert(top_printers[production.type])(production)
end
xpath_printer_from_grammar = util.memoize(xpath_printer_from_grammar)

function influxdb_printer_from_grammar(production, print_default, root)
   if not root then root = '' end
   if root and #root == 1 and root:sub(1, 1) == '/' then
      root = ''
   end
   local handlers = {}
   local translators = {}
   local function printer(keyword, production, printers)
      return assert(handlers[production.type])(keyword, production, printers)
   end
   local function escape_double_quotes (value)
      assert(type(value) == 'string')
      return value:gsub('"', '\\"')
   end
   local integers = lib.set('int8','int16','int32','int64',
                            'uint8','uint16','uint32','uint64')
   local function escape_value (primitive_type, val)
      if integers[primitive_type] then
         return tostring(val).."i"
      elseif primitive_type == 'decimal64' then
         return tostring(val)
      elseif primitive_type == 'string' then
         return '"'..escape_double_quotes(val)..'"'
      elseif primitive_type == 'boolean' then
         return val and 'true' or 'false'
      else
         return val
      end
   end
   local function print_entry (file, entry)
      local path, keyword = entry.path, entry.keyword
      local value = entry.value
      if not file.is_tag then value = escape_value(entry.primitive_type, value) end
      if entry.is_unique then
         file:write(keyword)
      else
         path = path..keyword
         if not file.is_tag then path = '/'..path end
         file:write(path)
      end
      if entry.tags then file:write(','..entry.tags) end
      file:write(file.is_tag and value or ' value='..value)
      file:write('\n')
   end
   local function body_printer(productions, order)
      -- Iterate over productions trying to translate to other statements. This
      -- is used for example in choice statements raising the lower statements
      -- in case blocks up to the level of the choice, in place of the choice.
      local translated = {}
      for keyword,production in pairs(productions) do
         local translator = translators[production.type]
         if translator ~= nil then
            local statements = translator(keyword, production)
            for k,v in pairs(statements) do translated[k] = v end
         else
            translated[keyword] = production
         end
      end
      productions = translated
      if not order then
         order = {}
         for k,_ in pairs(productions) do table.insert(order, k) end
         table.sort(order)
      end
      local printers = {}
      for keyword,production in pairs(productions) do
         local printer = printer(keyword, production, printers)
         if printer ~= nil then
            printers[keyword] = printer
         end
      end
      return function(data, file, path, tags)
         for _,k in ipairs(order) do
            local v = data[normalize_id(k)]
            if v ~= nil then printers[k](v, file, path, tags) end
         end
      end
   end
   local function escape_tag (tag)
      return tag:gsub('=', '\\=')
                :gsub(',', '\\,')
                :gsub(' ', '\\ ')
   end
   local function key_composer (productions, order)
      local printer = body_printer(productions, order)
      local file = {t={}, is_tag=true}
      function file:write (str)
         str = str:match("([^%s]+)")
         if str and #str > 0 and str ~= ";" and str ~= root..'/' then
            table.insert(self.t, str)
         end
      end
      function file:flush ()
         local ret = {}
         for i=1,#self.t,2 do
            local key, value = self.t[i], self.t[i+1]
            if key and value then
               table.insert(ret, escape_tag(key).."="..escape_tag(value))
            end
         end
         self.t = {}
         return #ret > 0 and table.concat(ret, ',')
      end
      return function (data, path, tags)
         path = path or ''
         printer(data, file, path, tags)
         return file:flush()
      end
   end
   function translators.choice(keyword, production)
      local rtn = {}
      for case, body in pairs(production.choices) do
         for name, statement in pairs(body) do
            rtn[name] = statement
         end
      end
      return rtn
   end
   function handlers.struct(keyword, production)
      local print_body = body_printer(production.members)
      return function(data, file, path, tags)
         print_body(data, file, path..keyword..'/', tags)
      end
   end
   function handlers.array(keyword, production)
      local serialize = value_serializer(production.element_type)
      return function(data, file, path, tags)
         local count = 1
         for _,v in ipairs(data) do
            local tag, value = '%position='..count, serialize(v)
            local tags = tags and tags..','..tag or tag
            print_entry(file, {keyword=keyword, tags=tags, value=value,
                               path=path, is_unique=production.is_unique,
                               primitive_type=production.primitive_type})
            count = count + 1
         end
      end
   end
   local function is_key_unique (node)
      if not node.keys then return true end
      for k,v in pairs(node.keys) do
         if not v.is_unique then return false end
      end
      return true
   end
   -- As a special case, the table handler allows the keyword to be nil,
   -- for printing tables at the top level without keywords.
   function handlers.table(keyword, production)
      local key_order, value_order = {}, {}
      for k,_ in pairs(production.keys) do table.insert(key_order, k) end
      for k,_ in pairs(production.values) do table.insert(value_order, k) end
      table.sort(key_order)
      table.sort(value_order)
      local is_key_unique = is_key_unique(production)
      local compose_key = key_composer(production.keys, key_order)
      local print_value = body_printer(production.values, value_order)
      if production.key_ctype and production.value_ctype then
         return function(data, file, path)
            path = path or ''
            for entry in data:iterate() do
               local key = compose_key(entry.key)
               local path = path..(keyword or '')..'/'
               if not is_key_unique then key = path..key end
               print_value(entry.value, file, path, key)
            end
         end
      elseif production.string_key then
         local id = normalize_id(production.string_key)
         return function(data, file, path)
            path = path or ''
            for key, value in pairs(data) do
               local key = compose_key({[id]=key})
               local path = path..(keyword or '')..'/'
               if not is_key_unique then key = path..key end
               print_value(value, file, path, key)
            end
         end
      elseif production.key_ctype then
         return function(data, file, path)
            path = path or ''
            for key, value in cltable.pairs(data) do
               local key = compose_key(key)
               local path = path..(keyword or '')..'/'
               if not is_key_unique then key = path..key end
               print_value(value, file, path, key)
            end
         end
      else
         return function(data, file, path)
            path = path or ''
            for key, value in pairs(data) do
               local key = compose_key(key)
               local path = path..(keyword or '')..'/'
               if not is_key_unique then key = path..key end
               print_value(value, file, path, key)
            end
         end
      end
   end
   function handlers.scalar(keyword, production)
      local primitive_type = production.argument_type.primitive_type
      local serialize = value_serializer(production.argument_type)
      return function(data, file, path, tags)
         local str = serialize(data)
         if print_default or str ~= production.default then
            print_entry(file, {keyword=keyword, tags=tags, value=str,
                               path=path, is_unique=production.is_unique,
                               primitive_type=primitive_type})
         end
      end
   end

   local top_printers = {}
   function top_printers.struct(production)
      local printer = body_printer(production.members)
      return function(data, file)
         printer(data, file, '')
         return file:flush()
      end
   end
   function top_printers.sequence(production)
      local printers = {}
      for k,v in pairs(production.members) do
         printers[k] = printer(k, v)
      end
      return function(data, file)
         for _,elt in ipairs(data) do
            local id = assert(elt.id)
            assert(printers[id])(elt.data, file, '')
         end
         return file:flush()
      end
   end
   function top_printers.table(production)
      local printer = handlers.table(nil, production)
      return function(data, file)
         printer(data, file, '')
         return file:flush()
      end
   end
   function top_printers.array(production)
      local primitive_type = production.argument_type.primitive_type
      local serialize = value_serializer(production.element_type)
      return function(data, file, path, tags)
         local count = 1
         for _,v in ipairs(data) do
            local tag, value = '%position='..count, serialize(v)
            local tags = tags and tags..','..tag or tag
            print_entry(file, {keyword=keyword, tags=tags, value=value,
                               path=path, is_unique=production.is_unique,
                               primitive_type=production.primitive_type})
            count = count + 1
         end
         return file:flush()
      end
   end
   function top_printers.scalar(production)
      local primitive_type = production.argument_type.primitive_type
      local serialize = value_serializer(production.argument_type)
      return function(data, file, path, tags)
         local str = serialize(data)
         if print_default or str ~= production.default then
            print_entry(file, {keyword=root, tags=tags, value=str,
                               path=path, is_unique=production.is_unique,
                               primitive_type=primitive_type})
            return file:flush()
         end
      end
   end

   return assert(top_printers[production.type])(production)
end
influxdb_printer_from_grammar = util.memoize(influxdb_printer_from_grammar)

function data_printer_from_grammar(production, print_default)
   local handlers = {}
   local translators = {}
   local function printer(keyword, production, printers)
      return assert(handlers[production.type])(keyword, production, printers)
   end
   local function print_keyword(k, file, indent)
      file:write(indent)
      print_yang_string(k, file)
      file:write(' ')
   end
   local function body_printer(productions, order)
      -- Iterate over productions trying to translate to other statements. This
      -- is used for example in choice statements raising the lower statements
      -- in case blocks up to the level of the choice, in place of the choice.
      local translated = {}
      for keyword,production in pairs(productions) do
         local translator = translators[production.type]
         if translator ~= nil then
            local statements = translator(keyword, production)
            for k,v in pairs(statements) do translated[k] = v end
         else
            translated[keyword] = production
         end
      end
      productions = translated
      if not order then
         order = {}
         for k,_ in pairs(productions) do table.insert(order, k) end
         table.sort(order)
      end
      local printers = {}
      for keyword,production in pairs(productions) do
         local printer = printer(keyword, production, printers)
         if printer ~= nil then
            printers[keyword] = printer
         end
      end
      return function(data, file, indent)
         for _,k in ipairs(order) do
            local v = data[normalize_id(k)]
            if v ~= nil then printers[k](v, file, indent) end
         end
      end
   end
   function translators.choice(keyword, production)
      local rtn = {}
      for case, body in pairs(production.choices) do
         for name, statement in pairs(body) do
            rtn[name] = statement
         end
      end
      return rtn
   end
   function handlers.struct(keyword, production)
      local print_body = body_printer(production.members)
      return function(data, file, indent)
         print_keyword(keyword, file, indent)
         file:write('{\n')
         print_body(data, file, indent..'  ')
         file:write(indent..'}\n')
      end
   end
   function handlers.array(keyword, production)
      local serialize = value_serializer(production.element_type)
      return function(data, file, indent)
         for _,v in ipairs(data) do
            print_keyword(keyword, file, indent)
            print_yang_string(serialize(v), file)
            file:write(';\n')
         end
      end
   end
   -- As a special case, the table handler allows the keyword to be nil,
   -- for printing tables at the top level without keywords.
   function handlers.table(keyword, production)
      local key_order, value_order = {}, {}
      for k,_ in pairs(production.keys) do table.insert(key_order, k) end
      for k,_ in pairs(production.values) do table.insert(value_order, k) end
      table.sort(key_order)
      table.sort(value_order)
      local print_key = body_printer(production.keys, key_order)
      local print_value = body_printer(production.values, value_order)
      if production.key_ctype and production.value_ctype then
         return function(data, file, indent)
            for entry in data:iterate() do
               if keyword then print_keyword(keyword, file, indent) end
               file:write('{\n')
               print_key(entry.key, file, indent..'  ')
               print_value(entry.value, file, indent..'  ')
               file:write(indent..'}\n')
            end
         end
      elseif production.string_key then
         local id = normalize_id(production.string_key)
         return function(data, file, indent)
            for key, value in pairs(data) do
               if keyword then print_keyword(keyword, file, indent) end
               file:write('{\n')
               print_key({[id]=key}, file, indent..'  ')
               print_value(value, file, indent..'  ')
               file:write(indent..'}\n')
            end
         end
      elseif production.key_ctype then
         return function(data, file, indent)
            for key, value in cltable.pairs(data) do
               if keyword then print_keyword(keyword, file, indent) end
               file:write('{\n')
               print_key(key, file, indent..'  ')
               print_value(value, file, indent..'  ')
               file:write(indent..'}\n')
            end
         end
      else
         return function(data, file, indent)
            for key, value in pairs(data) do
               if keyword then print_keyword(keyword, file, indent) end
               file:write('{\n')
               print_key(key, file, indent..'  ')
               print_value(value, file, indent..'  ')
               file:write(indent..'}\n')
            end
         end
      end
   end
   function handlers.scalar(keyword, production)
      local serialize = value_serializer(production.argument_type)
      return function(data, file, indent)
         local str = serialize(data)
         if print_default or str ~= production.default then
            print_keyword(keyword, file, indent)
            print_yang_string(str, file)
            file:write(';\n')
         end
      end
   end

   local top_printers = {}
   function top_printers.struct(production)
      local printer = body_printer(production.members)
      return function(data, file)
         printer(data, file, '')
         return file:flush()
      end
   end
   function top_printers.sequence(production)
      local printers = {}
      for k,v in pairs(production.members) do
         printers[k] = printer(k, v)
      end
      return function(data, file)
         for _,elt in ipairs(data) do
            local id = assert(elt.id)
            assert(printers[id])(elt.data, file, '')
         end
         return file:flush()
      end
   end
   function top_printers.table(production)
      local printer = handlers.table(nil, production)
      return function(data, file)
         printer(data, file, '')
         return file:flush()
      end
   end
   function top_printers.array(production)
      local serialize = value_serializer(production.element_type)
      return function(data, file, indent)
         for _,v in ipairs(data) do
            print_yang_string(serialize(v), file)
            file:write('\n')
         end
         return file:flush()
      end
   end
   function top_printers.scalar(production)
      local serialize = value_serializer(production.argument_type)
      return function(data, file)
         print_yang_string(serialize(data), file)
         return file:flush()
      end
   end
   return assert(top_printers[production.type])(production)
end
data_printer_from_grammar = util.memoize(data_printer_from_grammar)

function data_printer_from_schema(schema, is_config)
   local grammar = data_grammar_from_schema(schema, is_config)
   return data_printer_from_grammar(grammar)
end

function config_printer_from_schema(schema)
   return data_printer_from_schema(schema, true)
end

function state_printer_from_schema(schema)
   return data_printer_from_schema(schema, false)
end

function print_data_for_schema(schema, data, file, is_config)
   return data_printer_from_schema(schema, is_config)(data, file)
end

function print_config_for_schema(schema, data, file)
   return config_printer_from_schema(schema)(data, file)
end

function print_state_for_schema(schema, data, file)
   return state_printer_from_schema(schema)(data, file)
end

function print_data_for_schema_by_name(schema_name, data, file, is_config)
   local schema = schema.load_schema_by_name(schema_name)
   return print_data_for_schema(schema, data, file, is_config)
end

function print_config_for_schema_by_name(schema_name, data, file)
   return print_data_for_schema_by_name(schema_name, data, file, true)
end

function print_state_for_schema_by_name(schema_name, data, file)
   return print_data_for_schema_by_name(schema_name, data, file, false)
end

function rpc_input_printer_from_schema(schema)
   return data_printer_from_grammar(rpc_input_grammar_from_schema(schema))
end

function rpc_output_printer_from_schema(schema)
   return data_printer_from_grammar(rpc_output_grammar_from_schema(schema))
end

local function influxdb_printer_tests ()
   local function lint (text)
      local ret = {}
      for line in text:gmatch("[^\n]+") do
         table.insert(ret, (line:gsub("^%s+", "")))
      end
      return table.concat(ret, "\n")
   end
   local function influxdb_printer_test (test)
      local schema_str, data_str, expected = unpack(test)
      local format = 'influxdb'
      local is_config, print_default = true, true
      local schema = schema.load_schema(schema_str)
      local data = load_config_for_schema(schema, mem.open_input_string(data_str))
      local grammar = data_grammar_from_schema(schema, is_config, format)
      local printer = influxdb_printer_from_grammar(grammar, print_default)
      local actual = mem.call_with_output_string(printer, data)
      assert(actual == lint(expected))
   end
   local test_schema = [[
      module test {
         namespace test;
         prefix test;

         container foo {
            leaf x { type string; }
            leaf y { type string; }
            list bar {
               key baz;
               leaf baz { type string; }
               leaf y { type string; }
               leaf z { type string; }
            }
         }
         container continents {
            grouping country {
               list country {
                  key name;
                  leaf name { type string; mandatory true; }
                  leaf capital { type string; }
                  leaf gdp { type decimal64; }
                  leaf eu-member { type boolean; }
                  leaf main-cities { type string; }
                  leaf population { type uint32; }
               }
            }
            container europe {
               uses country;
            }
            container asia {
               uses country;
            }
         }
         container users {
            leaf-list allow-user {
               type string;
            }
         }
         container nested-list {
            leaf-list foo {
               type string;
            }
            list bar {
               leaf-list foo {
                  type string;
               }
            }
         }
      }
   ]]

   local tests = {
      {test_schema,
      [[
         foo {
            x "x";
            y "y";
            bar {baz "baz"; y "y"; z "z";}
         }
      ]], [[
         /foo/bar/y,baz=baz value="y"
         z,baz=baz value="z"
         x value="x"
         y value="y"
      ]]},
      {test_schema,
      [[
         continents {
            europe {
               country {
                  name "uk";
                  capital "london";
                  eu-member true;
                  main-cities "\"Manchester\", \"Bristol\", \"Liverpool\"";
                  gdp 2.914e9;
                  population 65000000;
               }
            }
            asia {
               country {
                  name "japan";
                  capital "tokyo";
               }
            }
         }
      ]], [[
         capital,name=japan value="tokyo"
         /continents/europe/country/capital,continents/europe/country/name=uk value="london"
         /continents/europe/country/eu-member,continents/europe/country/name=uk value=true
         /continents/europe/country/gdp,continents/europe/country/name=uk value=2914000000
         /continents/europe/country/main-cities,continents/europe/country/name=uk value="\"Manchester\", \"Bristol\", \"Liverpool\""
         /continents/europe/country/population,continents/europe/country/name=uk value=65000000i
      ]]},
      {test_schema,
      [[
         users {
            allow-user "jane";
         }
      ]], [[
         /users/allow-user,%position=1 value=jane
      ]]},
      {test_schema,
      [[
         nested-list {
            foo "jane";
            bar {
               foo "john";
            }
         }
      ]], [[
         /nested-list/bar/foo,%position=1 value=john
         /nested-list/foo,%position=1 value=jane
      ]]},
   }
   for _, each in ipairs(tests) do
      influxdb_printer_test(each)
   end
end

function selftest()
   print('selfcheck: lib.yang.data')
   local test_schema = schema.load_schema([[module fruit {
      namespace "urn:testing:fruit";
      prefix "fruit";
      import ietf-inet-types {prefix inet; }
      grouping fruit {
         leaf name {
            type string;
            mandatory true;
         }
         leaf score {
            type uint8 { range 0..10; }
            mandatory true;
         }
         leaf tree-grown { type boolean; }
      }

      container fruit-bowl {
         leaf description { type string; }
         list contents { uses fruit; key name; }
      }
      leaf addr {
         description "internet of fruit";
         type inet:ipv4-address;
      }

      leaf-list address {
         type inet:ip-prefix;
         description
         "Address prefixes bound to this interface.";
      }
   }]])

   local data = load_config_for_schema(test_schema,
                                       mem.open_input_string [[
     fruit-bowl {
       description 'ohai';
       contents { name foo; score 7; }
       contents { name bar; score 8; }
       contents { name baz; score 9; tree-grown true; }
     }
     addr 1.2.3.4;
     address 1.2.3.4/24;
   ]])
   for i =1,2 do
      assert(data.fruit_bowl.description == 'ohai')
      local contents = data.fruit_bowl.contents
      assert(contents.foo.score == 7)
      assert(contents.foo.tree_grown == nil)
      assert(contents.bar.score == 8)
      assert(contents.bar.tree_grown == nil)
      assert(contents.baz.score == 9)
      assert(contents.baz.tree_grown == true)
      assert(data.addr == util.ipv4_pton('1.2.3.4'))

      local stream = mem.tmpfile()
      print_config_for_schema(test_schema, data, stream)
      stream:seek('set', 0)
      data = load_config_for_schema(test_schema, stream)
   end
   local scalar_uint32 =
      { type='scalar', argument_type={primitive_type='uint32'} }
   local parse_uint32 = data_parser_from_grammar(scalar_uint32)
   local print_uint32 = data_printer_from_grammar(scalar_uint32)
   assert(parse_uint32(mem.open_input_string('1')) == 1)
   assert(parse_uint32(mem.open_input_string('"1"')) == 1)
   assert(parse_uint32(mem.open_input_string('    "1"   \n  ')) == 1)
   assert(mem.call_with_output_string(print_uint32, 1) == '1')

   -- Verify that lists can lack keys when "config false;" is set.
   local list_wo_key_config_false = [[module config-false-schema {
      namespace "urn:ietf:params:xml:ns:yang:config-false-schema";
      prefix "test";

      container test {
         description "Top level node";
         list node {
            config false;
            description "List without key as config false is set";
            leaf name { type string; }
         }
      }
   }]]
   local keyless_schema = schema.load_schema(list_wo_key_config_false)
   local keyless_list_data = load_state_for_schema(keyless_schema,
                                                   mem.open_input_string [[
   test {
      node {
         name "hello";
      }
   }]])

   local test_schema = [[module test-schema {
      namespace "urn:ietf:params:xml:ns:yang:test-schema";
      prefix "test";

      container summary {
         leaf shelves-active {
             type empty;
         }
      }
   }]]
   local loaded_schema = schema.load_schema(test_schema)
   local object = load_config_for_schema(loaded_schema,
                                         mem.open_input_string [[
      summary {
         shelves-active;
      }
   ]])
   assert(object.summary.shelves_active)

   -- Test choice field.
   local choice_schema = schema.load_schema([[module choice-schema {
      namespace "urn:ietf:params:xml:ns:yang:choice-schema";
      prefix "test";

      list boat {
         key "name";
         leaf name { type string; }
         choice country {
            mandatory true;
            case name {
               leaf country-name { type string; }
            }
            case iso-code {
               leaf country-code { type string; }
            }
         }
      }
   }]])
   local choice_data = load_config_for_schema(choice_schema,
                                              mem.open_input_string [[
      boat {
         name "Boaty McBoatFace";
         country-name "United Kingdom";
      }
      boat {
         name "Vasa";
         country-code "SE";
      }
   ]])
   assert(choice_data.boat["Boaty McBoatFace"].country_name == "United Kingdom")
   assert(choice_data.boat["Vasa"].country_code == "SE")

   -- Test mandatory true on choice statement. (should fail)
   local success, err = pcall(load_config_for_schema, choice_schema,
                              mem.open_input_string [[
      boat {
         name "Boaty McBoatFace";
      }
   ]])
   assert(success == false)

   -- Test default statement.
   local choice_default_schema = schema.load_schema([[module choice-w-default-schema {
      namespace "urn:ietf:params:xml:ns:yang:choice-w-default-schema";
      prefix "test";

      list boat {
         key "name";
         leaf name { type string; }
         choice country {
            default "iso-code";
            case name {
               leaf country-name { type string; }
            }
            case iso-code {
               leaf country-code { type string; default "SE"; }
            }
         }
      }
   }]])

   local choice_data_with_default = load_config_for_schema(choice_default_schema,
                                                           mem.open_input_string [[
      boat {
         name "Kronan";
      }
   ]])
   assert(choice_data_with_default.boat["Kronan"].country_code == "SE")

   -- Check that we can't specify both of the choice fields. (should fail)
   local success, err = pcall(load_config_for_schema, choice_schema,
                              mem.open_input_string [[
      boat {
         name "Boaty McBoatFace";
         country-name "United Kingdom";
         country-code "GB";
      }
   ]])
   assert(success == false)

   -- Test range / length restrictions.
   local range_length_schema = schema.load_schema([[module range-length-schema {
      namespace "urn:ietf:params:xml:ns:yang:range-length-schema";
      prefix "test";

      leaf-list range_test {
         type uint8 { range 1..10|20..30; }
      }
      leaf-list length_test {
         type string { length 1..10|20..30; }
      }
   }]])

   -- Test range validation. (should fail)
   local success, err = pcall(load_config_for_schema, range_length_schema,
                              mem.open_input_string [[
      range_test 9;
      range_test 35;
   ]])
   assert(success == false)

   -- Test length validation. (should fail)
   local success, err = pcall(load_config_for_schema, range_length_schema,
                              mem.open_input_string [[
      length_test "+++++++++++++++++++++++++++++++++++";
      length_test "...............";
   ]])
   assert(success == false)

   -- Test range validation. (should succeed)
<<<<<<< HEAD
   local success, err = pcall(load_config_for_schema, range_length_schema,
                              mem.open_input_string [[
      range_test 9;
      range_test 22;
   ]])
   assert(success)

   -- Test length validation. (should succeed)
   local success, err = pcall(load_config_for_schema, range_length_schema,
                              mem.open_input_string [[
      length_test ".........";
      length_test "++++++++++++++++++++++";
   ]])
   assert(success)
=======
   load_config_for_schema(range_length_schema,
                          mem.open_input_string [[
      range_test 9;
      range_test 22;
   ]])

   -- Test length validation. (should succeed)
   load_config_for_schema(range_length_schema,
                          mem.open_input_string [[
      length_test ".........";
      length_test "++++++++++++++++++++++";
   ]])
>>>>>>> c7a655e1

   influxdb_printer_tests()

   print('selfcheck: ok')
end<|MERGE_RESOLUTION|>--- conflicted
+++ resolved
@@ -1905,7 +1905,6 @@
    assert(success == false)
 
    -- Test range validation. (should succeed)
-<<<<<<< HEAD
    local success, err = pcall(load_config_for_schema, range_length_schema,
                               mem.open_input_string [[
       range_test 9;
@@ -1920,20 +1919,6 @@
       length_test "++++++++++++++++++++++";
    ]])
    assert(success)
-=======
-   load_config_for_schema(range_length_schema,
-                          mem.open_input_string [[
-      range_test 9;
-      range_test 22;
-   ]])
-
-   -- Test length validation. (should succeed)
-   load_config_for_schema(range_length_schema,
-                          mem.open_input_string [[
-      length_test ".........";
-      length_test "++++++++++++++++++++++";
-   ]])
->>>>>>> c7a655e1
 
    influxdb_printer_tests()
 

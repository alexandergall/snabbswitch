--- conflicted
+++ resolved
@@ -410,20 +410,8 @@
 local function init_range(node, loc, argument, children)
    node.value = parse_range_or_length_arg(loc, node.kind,
                                           require_argument(loc, argument))
-<<<<<<< HEAD
-=======
-   node.description = maybe_child_property(loc, children, 'description', 'value')
-   node.reference = maybe_child_property(loc, children, 'reference', 'value')
-end
-local function init_enum(node, loc, argument, children)
-   node.name = require_argument(loc, argument)
-   local value = maybe_child_property(loc, children, 'value', 'value')
-   if value then node.value = tonumber(value) end
->>>>>>> f034af88
-   node.description = maybe_child_property(loc, children, 'description', 'value')
-   node.reference = maybe_child_property(loc, children, 'reference', 'value')
-   node.status = maybe_child_property(loc, children, 'status', 'value')
-   node.if_features = collect_child_properties(children, 'if-feature', 'value')
+   node.description = maybe_child_property(loc, children, 'description', 'value')
+   node.reference = maybe_child_property(loc, children, 'reference', 'value')
 end
 local function init_enum(node, loc, argument, children)
    node.name = require_argument(loc, argument)
@@ -958,8 +946,6 @@
 end
 load_schema_by_name = util.memoize(load_schema_by_name)
 
-<<<<<<< HEAD
-=======
 function add_schema(src, filename)
    -- Assert that the source actually parses, and get the ID.
    local s, e = load_schema(src, filename)
@@ -978,7 +964,6 @@
    return add_schema(contents, filename)
 end
 
->>>>>>> f034af88
 function lookup_identity (fqid)
    local schema_name, id = fqid:match("^([^:]*):(.*)$")
    local schema, env = load_schema_by_name(schema_name)

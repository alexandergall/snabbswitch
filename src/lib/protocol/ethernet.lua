--- conflicted
+++ resolved
@@ -66,21 +66,6 @@
    return table.concat(p, ":")
 end
 
-<<<<<<< HEAD
--- Convert printable address to integer
-function ethernet:ptoi (p)
-   local n = ethernet:pton(p)
-   assert(ffi.abi("le"))
-   return bit.bor(bit.lshift(0ULL+n[0], 40),
-                  bit.lshift(0ULL+n[1], 32),
-                  bit.lshift(0ULL+n[2], 24),
-                  bit.lshift(0ULL+n[3], 16),
-                  bit.lshift(0ULL+n[4],  8),
-                  bit.lshift(0ULL+n[5],  0))
-end
-
-=======
->>>>>>> d3a30c6b
 -- Mapping of an IPv6 multicast address to a MAC address per RFC2464,
 -- section 7
 function ethernet:ipv6_mcast(ip)

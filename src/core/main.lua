--- conflicted
+++ resolved
@@ -54,13 +54,9 @@
       os.exit(1)
    else
       require(modulename(program)).run(args)
+      -- Delete instance fs.
+      if _G.engine.instance_fs then _G.engine.instance_fs:delete() end
    end
-<<<<<<< HEAD
-=======
-   require(modulename(program)).run(parameters)
-   -- Delete instance fs.
-   if _G.engine.instance_fs then _G.engine.instance_fs:delete() end
->>>>>>> 5b453133
 end
 
 function usage ()

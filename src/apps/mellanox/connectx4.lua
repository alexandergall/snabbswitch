--- conflicted
+++ resolved
@@ -156,22 +156,6 @@
 ]])
 
 -- CXQ states:
-<<<<<<< HEAD
-local BUSY = 0 -- Implicit initial state due to 0 value.
-local IDLE = 1
-local FREE = 2
-local DEAD = 3
-
--- Transition from oldstate to newstate.
--- Returns true on successful transition, false if oldstate does not match.
-function transition (cxq, oldstate, newstate)
-   -- XXX use atomic x86 "LOCK CMPXCHG" instruction. Have to teach DynASM.
-   if cxq.state == oldstate then
-      cxq.state = newstate
-      return true
-   else
-      return false
-=======
 local INIT = 0 -- Implicit initial state due to 0 value.
 local BUSY = 1
 local IDLE = 2
@@ -194,7 +178,6 @@
 	 end
 	 shm.unlink(backlink)
       end
->>>>>>> 6cdcb40c
    end
 end
 

--- conflicted
+++ resolved
@@ -429,6 +429,7 @@
       self.base = pci.map_pci_memory(self.fd)
       self:load_registers(byid.registers)
       self:init()
+      self:init_vmdq()
       self.fd:flock("sh")
    else
       -- Other processes wait for the shared lock before memory mapping the and
@@ -438,40 +439,6 @@
       self:load_registers(byid.registers)
    end
 
-<<<<<<< HEAD
-   if self.master then
-      -- set shm to indicate whether the NIC is in VMDq mode
-      local vmdq_shm = shm.create(self.shm_root .. "vmdq_enabled",
-                                  vmdq_enabled_t)
-      vmdq_shm.enabled = self.vmdq
-      shm.unmap(vmdq_shm)
-      if self.vmdq then
-         -- create shared memory for tracking VMDq pools
-         local vmdq_shm = shm.create(self.shm_root .. "vmdq_pools",
-                                     vmdq_pools_t)
-         -- explicitly initialize to 0 since we can't rely on cleanup
-         for i=0, 63 do vmdq_shm.pools[i] = 0 end
-         shm.unmap(vmdq_shm)
-         -- set VMDq pooling method for all instances on this NIC
-         local mode_shm = shm.create(self.shm_root .. "vmdq_queuing_mode",
-                                     vmdq_queuing_mode_t)
-         if self.vmdq_queuing_mode == "rss-32-4" then
-            mode_shm.mode = 0
-         elseif self.vmdq_queuing_mode == "rss-64-2" then
-            mode_shm.mode = 1
-         else
-            error("Invalid VMDq queuing mode")
-         end
-         shm.unmap(mode_shm)
-      end
-   end
-
-   self:load_registers(byid.registers)
-
-   self:init()
-   self.fd:flock("sh")
-=======
->>>>>>> 94c5630c
    self:check_vmdq()
    -- this needs to happen before register loading for rxq/txq
    -- because it determines the queue numbers
@@ -602,6 +569,36 @@
    return false
 end
 
+-- Initialze SHM control structures tracking VMDq configuration.
+function Intel:init_vmdq ()
+   assert(self.master, "must be master")
+
+   -- set shm to indicate whether the NIC is in VMDq mode
+   local vmdq_shm = shm.create(self.shm_root .. "vmdq_enabled",
+                               vmdq_enabled_t)
+   vmdq_shm.enabled = self.vmdq
+   shm.unmap(vmdq_shm)
+   if self.vmdq then
+      -- create shared memory for tracking VMDq pools
+      local vmdq_shm = shm.create(self.shm_root .. "vmdq_pools",
+                                  vmdq_pools_t)
+      -- explicitly initialize to 0 since we can't rely on cleanup
+      for i=0, 63 do vmdq_shm.pools[i] = 0 end
+      shm.unmap(vmdq_shm)
+      -- set VMDq pooling method for all instances on this NIC
+      local mode_shm = shm.create(self.shm_root .. "vmdq_queuing_mode",
+                                  vmdq_queuing_mode_t)
+      if self.vmdq_queuing_mode == "rss-32-4" then
+         mode_shm.mode = 0
+      elseif self.vmdq_queuing_mode == "rss-64-2" then
+         mode_shm.mode = 1
+      else
+         error("Invalid VMDq queuing mode")
+      end
+      shm.unmap(mode_shm)
+   end
+end
+
 -- Implements various status checks related to VMDq configuration.
 -- Also checks that the main process used the same VMDq setting if
 -- this is a worker process

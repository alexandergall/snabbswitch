-- Use of this source code is governed by the Apache 2.0 license; see COPYING.

-- IPv4 reassembly (RFC 791)
--
-- This reassembly implementation will abort ongoing reassemblies if
-- it sees overlapping fragments.  This follows the recommendation of
-- RFC 5722, which although it is given specifically for IPv6, it
-- applies just as well to IPv4.
--
-- Reassembly failures are currently silent.  We could implement
-- timeouts and then we could issue "timeout exceeded" ICMP errors if
-- needed.

module(..., package.seeall)

local bit        = require("bit")
local ffi        = require("ffi")
local lib        = require("core.lib")
local packet     = require("core.packet")
local counter    = require("core.counter")
local link       = require("core.link")
local ipsum      = require("lib.checksum").ipsum
local ctable     = require('lib.ctable')
local ctablew    = require('apps.lwaftr.ctable_wrapper')
local token_bucket = require('lib.token_bucket')
local tsc        = require('lib.tsc')
local alarms     = require('lib.yang.alarms')
local S          = require('syscall')

local CounterAlarm = alarms.CounterAlarm
local ntohs, htons = lib.ntohs, lib.htons

local function bit_mask(bits) return bit.lshift(1, bits) - 1 end

local ether_header_t = ffi.typeof [[
/* All values in network byte order.  */
struct {
   uint8_t  dhost[6];
   uint8_t  shost[6];
   uint16_t type;
} __attribute__((packed))
]]
local ipv4_header_t = ffi.typeof[[
struct {
   uint8_t version_and_ihl;               // version:4, ihl:4
   uint8_t dscp_and_ecn;                  // dscp:6, ecn:2
   uint16_t total_length;
   uint16_t id;
   uint16_t flags_and_fragment_offset;    // flags:3, fragment_offset:13
   uint8_t  ttl;
   uint8_t  protocol;
   uint16_t checksum;
   uint8_t  src_ip[4];
   uint8_t  dst_ip[4];
} __attribute__((packed))
]]
local ether_header_len = ffi.sizeof(ether_header_t)
local ether_type_ipv4 = 0x0800
local ipv4_fragment_offset_bits = 13
local ipv4_fragment_offset_mask = bit_mask(ipv4_fragment_offset_bits)
local ipv4_flag_more_fragments = 0x1
-- If a packet has the "more fragments" flag set, or the fragment
-- offset is non-zero, it is a fragment.
local ipv4_is_fragment_mask = bit.bor(
   ipv4_fragment_offset_mask,
   bit.lshift(ipv4_flag_more_fragments, ipv4_fragment_offset_bits))
local ipv4_ihl_bits = 4
local ipv4_ihl_mask = bit_mask(ipv4_ihl_bits)

local ether_ipv4_header_t = ffi.typeof(
   'struct { $ ether; $ ipv4; } __attribute__((packed))',
   ether_header_t, ipv4_header_t)
local ether_ipv4_header_ptr_t = ffi.typeof('$*', ether_ipv4_header_t)

-- Precondition: packet already has IPv4 ethertype.
local function ipv4_packet_has_valid_length(h, len)
   if len < ffi.sizeof(ether_ipv4_header_t) then return false end
   local ihl = bit.band(h.ipv4.version_and_ihl, ipv4_ihl_mask)
   if ihl < 5 then return false end
   -- The minimum Ethernet frame size is 60 bytes (without FCS).  Those
   -- frames may contain padding bytes.
   local total_length = ntohs(h.ipv4.total_length)
   return total_length <= 60 or total_length == len - ether_header_len
end

-- IPv4 requires recalculating an embedded checksum.
local function fix_ipv4_checksum(h)
   local ihl = bit.band(h.version_and_ihl, ipv4_ihl_mask)
   h.checksum = 0
   h.checksum = htons(ipsum(ffi.cast('char*', h), ihl * 4, 0))
end

local function swap(array, i, j)
   local tmp = array[j]
   array[j] = array[i]
   array[i] = tmp
end

-- This is an insertion sort, and only called on 2+ element arrays
local function sort_array(array, last_index)
   for i=0,last_index do
      local j = i
      while j > 0 and array[j-1] > array[j] do
         swap(array, j, j-1)
         j = j - 1
      end
   end
end

local function verify_valid_offsets(reassembly)
   if reassembly.fragment_starts[0] ~= 0 then
      return false
   end
   for i=1,reassembly.fragment_count-1 do
      if reassembly.fragment_starts[i] ~= reassembly.fragment_ends[i-1] then
         return false
      end
   end
   return true
end

Reassembler = {}
Reassembler.shm = {
   ["in-ipv4-frag-needs-reassembly"]      = {counter},
   ["in-ipv4-frag-reassembled"]           = {counter},
   ["in-ipv4-frag-reassembly-unneeded"]   = {counter},
   ["drop-ipv4-frag-invalid-reassembly"]  = {counter},
   ["drop-ipv4-frag-random-evicted"]      = {counter},
   ["memuse-ipv4-frag-reassembly-buffer"] = {counter}
}
local reassembler_config_params = {
   -- Maximum number of in-progress reassemblies.  Each one uses about
   -- 11 kB of memory.
   max_concurrent_reassemblies = { default=20000 },
   -- Maximum number of fragments to reassemble.
   max_fragments_per_reassembly = { default=40 },
   -- Maximum number of seconds to keep a partially reassembled packet
   reassembly_timeout = { default = 60 },
   use_alarms = { default = true }
}


function Reassembler:new(conf)
   local o = lib.parse(conf, reassembler_config_params)

   local max_occupy = 0.9
   local params = {
      key_type = ffi.typeof[[
         struct {
            uint8_t src_addr[4];
            uint8_t dst_addr[4];
            uint32_t fragment_id;
         } __attribute__((packed))]],
      value_type = ffi.typeof([[
         struct {
            uint16_t fragment_starts[$];
            uint16_t fragment_ends[$];
            uint16_t fragment_count;
            uint16_t final_start;
            uint16_t reassembly_base;
            uint32_t running_length; // bytes copied so far
            uint64_t tstamp; // creation time in TSC ticks
            struct packet *packet;
         } __attribute((packed))]],
         o.max_fragments_per_reassembly,
         o.max_fragments_per_reassembly),
      initial_size = math.ceil(o.max_concurrent_reassemblies / max_occupy),
      max_occupancy_rate = max_occupy,
   }
   o.ctab = ctablew.new(params)
   o.scratch_fragment_key = params.key_type()
   o.scratch_reassembly = params.value_type()
   o.next_counter_update = -1

   local scan_time = o.reassembly_timeout / 2
   local scan_chunks = 100
   o.scan_tb = token_bucket.new({ rate = math.ceil(o.ctab.size / scan_time),
                                  burst_size = o.ctab.size / scan_chunks})
   o.tsc = tsc.new()
   o.ticks_per_timeout = o.tsc:tps() * o.reassembly_timeout
   o.scan_cursor = 0
   o.scan_tstamp = o.tsc:stamp()
   o.scan_interval = o.tsc:tps() * scan_time / scan_chunks + 0ULL

   if o.use_alarms then
      alarms.add_to_inventory {
         [{alarm_type_id='incoming-ipv4-fragments'}] = {
            resource=tostring(S.getpid()),
            has_clear=true,
            description='Incoming IPv4 fragments over N fragments/s',
         }
      }
      local incoming_fragments_alarm = alarms.declare_alarm {
         [{resource=tostring(S.getpid()),alarm_type_id='incoming-ipv4-fragments'}] = {
            perceived_severity='warning',
            alarm_text='More than 10,000 IPv4 fragments per second',
         }
      }
      o.incoming_ipv4_fragments_alarm = CounterAlarm.new(incoming_fragments_alarm,
         1, 1e4, o, "in-ipv4-frag-needs-reassembly")
   end

   return setmetatable(o, {__index=Reassembler})
end

function Reassembler:update_counters()
   counter.set(self.shm["memuse-ipv4-frag-reassembly-buffer"],
               self.ctab:get_backing_size())
end

function Reassembler:record_eviction()
   counter.add(self.shm["drop-ipv4-frag-random-evicted"])
end

function Reassembler:reassembly_success(entry)
   counter.add(self.shm["in-ipv4-frag-reassembled"])
   link.transmit(self.output.output, entry.value.packet)
   self.ctab:remove_ptr(entry)
end

function Reassembler:reassembly_error(entry, icmp_error)
   packet.free(entry.value.packet)
   self.ctab:remove_ptr(entry)
   counter.add(self.shm["drop-ipv4-frag-invalid-reassembly"])
   if icmp_error then -- This is an ICMP packet
      link.transmit(self.output.errors, icmp_error)
   end
end

local function cleanup_evicted_entry (entry)
   packet.free(entry.value.packet)
end

function Reassembler:lookup_reassembly(h, pkt)
   local key = self.scratch_fragment_key
   key.src_addr, key.dst_addr = h.ipv4.src_ip, h.ipv4.dst_ip
   key.fragment_id = ntohs(h.ipv4.id)

   local entry = self.ctab:lookup_ptr(key)
   if entry then return entry end

   local reassembly = self.scratch_reassembly
   local ihl = bit.band(h.ipv4.version_and_ihl, ipv4_ihl_mask)
   local headers_len = ether_header_len + ihl * 4

   ffi.fill(reassembly, ffi.sizeof(reassembly))
   reassembly.reassembly_base = headers_len
   reassembly.running_length = headers_len
   reassembly.tstamp = self.tsc:stamp()
   reassembly.packet = packet.allocate()
   packet.append(reassembly.packet, pkt.data, headers_len)

   local did_evict = false
   entry, did_evict = self.ctab:add(key, reassembly, false,
                                    cleanup_evicted_entry)
   if did_evict then self:record_eviction() end
   return entry
end

function Reassembler:handle_fragment(fragment)
   local h = ffi.cast(ether_ipv4_header_ptr_t, fragment.data)
   local ihl = bit.band(h.ipv4.version_and_ihl, ipv4_ihl_mask)
   local headers_len = ether_header_len + ihl * 4
   local flags_and_fragment_offset = ntohs(h.ipv4.flags_and_fragment_offset)
   local flags = bit.rshift(
      flags_and_fragment_offset, ipv4_fragment_offset_bits)
   local fragment_offset = bit.band(
      flags_and_fragment_offset, ipv4_fragment_offset_mask)
   -- Fragment offset is expressed in 8-octet units.
   local frag_start = fragment_offset * 8
   local frag_size = ntohs(h.ipv4.total_length) - ihl * 4

   local entry = self:lookup_reassembly(h, fragment)
   local reassembly = entry.value

   local fcount = reassembly.fragment_count
   if fcount + 1 > self.max_fragments_per_reassembly then
      -- Too many fragments to reassembly this packet; fail.
      return self:reassembly_error(entry)
   end
   reassembly.fragment_starts[fcount] = frag_start
   reassembly.fragment_ends[fcount] = frag_start + frag_size
   if (fcount > 0 and reassembly.fragment_starts[fcount] <
       reassembly.fragment_starts[fcount - 1]) then
      sort_array(reassembly.fragment_starts, fcount)
      sort_array(reassembly.fragment_ends, fcount)
   end
   reassembly.fragment_count = fcount + 1
   if bit.band(flags, ipv4_flag_more_fragments) == 0 then
      if reassembly.final_start ~= 0 then
         -- There cannot be more than one final fragment.
         return self:reassembly_error(entry)
      else
         reassembly.final_start = frag_start
      end
   end

   local skip_headers = reassembly.reassembly_base
   local dst_offset = skip_headers + frag_start
   if dst_offset + frag_size > ffi.sizeof(reassembly.packet.data) then
      -- Prevent a buffer overflow.  The relevant RFC allows hosts to
      -- silently discard reassemblies above a certain rather small
      -- size, smaller than this.
      return self:reassembly_error()
   end
   ffi.copy(reassembly.packet.data + dst_offset, fragment.data + skip_headers,
            frag_size)
   local max_data_offset = skip_headers + frag_start + frag_size
   reassembly.packet.length = math.max(reassembly.packet.length,
                                       max_data_offset)
   reassembly.running_length = reassembly.running_length + frag_size

   if reassembly.final_start == 0 then
      -- Still reassembling.
      return
   elseif reassembly.running_length ~= reassembly.packet.length then
      -- Still reassembling.
      return
   elseif not verify_valid_offsets(reassembly) then
      return self:reassembly_error(entry)
   else
      local header = ffi.cast(ether_ipv4_header_ptr_t, reassembly.packet.data)
      header.ipv4.id, header.ipv4.flags_and_fragment_offset = 0, 0
      header.ipv4.total_length = htons(reassembly.packet.length - ether_header_len)
      fix_ipv4_checksum(header.ipv4)
      return self:reassembly_success(entry)
   end
end

function Reassembler:expire (now)
   local cursor = self.scan_cursor
   for i = 1, self.scan_tb:take_burst() do
      local entry
      cursor, entry = self.ctab:next_entry(cursor, cursor + 1)
      if entry then
         if now - entry.value.tstamp > self.ticks_per_timeout then
            self:reassembly_error(entry)
         else
            cursor = cursor + 1
         end
      end
   end
   self.scan_cursor = cursor
   self.scan_tstamp = now
end

function Reassembler:push ()
   local input, output = self.input.input, self.output.output

<<<<<<< HEAD
=======
   if self.use_alarms then
      self.incoming_ipv4_fragments_alarm:check()
   end

   local now = self.tsc:stamp()
   if now - self.scan_tstamp > self.scan_interval then
      self:expire(now)
   end

>>>>>>> 35b907f3
   for _ = 1, link.nreadable(input) do
      local pkt = link.receive(input)
      local h = ffi.cast(ether_ipv4_header_ptr_t, pkt.data)
      if ntohs(h.ether.type) ~= ether_type_ipv4 then
         -- Not IPv4; forward it on.  FIXME: should make a different
         -- counter here.
         counter.add(self.shm["in-ipv4-frag-reassembly-unneeded"])
         link.transmit(output, pkt)
      elseif not ipv4_packet_has_valid_length(h, pkt.length) then
         -- IPv4 packet has invalid length; drop.  FIXME: Should add a
         -- counter here.
         packet.free(pkt)
      elseif bit.band(ntohs(h.ipv4.flags_and_fragment_offset),
                      ipv4_is_fragment_mask) == 0 then
         -- Not fragmented; forward it on.
         counter.add(self.shm["in-ipv4-frag-reassembly-unneeded"])
         link.transmit(output, pkt)
      else
         -- A fragment; try to reassemble.
         counter.add(self.shm["in-ipv4-frag-needs-reassembly"])
         link.transmit(input, pkt)
      end
   end

   for _ = 1, link.nreadable(input) do
      local pkt = link.receive(input)
      self:handle_fragment(pkt)
      packet.free(pkt)
   end

end

function Reassembler:housekeeping ()
   self.incoming_ipv4_fragments_alarm:check()

   local now = self.tsc:stamp()
   if now - self.scan_tstamp > self.scan_interval then
      self:expire(now)
   end

   if self.next_counter_update < engine.now() then
      -- Update counters every second, but add a bit of jitter to smooth
      -- things out.
      self:update_counters()
      self.next_counter_update = engine.now() + math.random(0.9, 1.1)
   end
end

function selftest()
   print("selftest: apps.ipv4.reassemble")

   local shm        = require("core.shm")
   local datagram   = require("lib.protocol.datagram")
   local ether      = require("lib.protocol.ethernet")
   local ipv4       = require("lib.protocol.ipv4")
   local Fragmenter = require("apps.ipv4.fragment").Fragmenter

   local ethertype_ipv4 = 0x0800

   local function random_ipv4() return lib.random_bytes(4) end
   local function random_mac() return lib.random_bytes(6) end

   -- Returns a new packet containing an Ethernet frame with an IPv4
   -- header followed by PAYLOAD_SIZE random bytes.
   local function make_test_packet(payload_size)
      local pkt = packet.from_pointer(lib.random_bytes(payload_size),
                                      payload_size)
      local eth_h = ether:new({ src = random_mac(), dst = random_mac(),
                                type = ethertype_ipv4 })
      local ip_h  = ipv4:new({ src = random_ipv4(), dst = random_ipv4(),
                               protocol = 0xff, ttl = 64 })
      ip_h:total_length(ip_h:sizeof() + pkt.length)
      ip_h:checksum()

      local dgram = datagram:new(pkt)
      dgram:push(ip_h)
      dgram:push(eth_h)
      return dgram:packet()
   end

   local function fragment(pkt, mtu)
      local fragment = Fragmenter:new({mtu=mtu})
      fragment.shm = shm.create_frame("apps/fragmenter", fragment.shm)
      fragment.input = { input = link.new('fragment input') }
      fragment.output = { output = link.new('fragment output') }
      link.transmit(fragment.input.input, packet.clone(pkt))
      fragment:push()
      local ret = {}
      while not link.empty(fragment.output.output) do
         table.insert(ret, link.receive(fragment.output.output))
      end
      shm.delete_frame(fragment.shm)
      link.free(fragment.input.input, 'fragment input')
      link.free(fragment.output.output, 'fragment output')
      return ret
   end

   local function permute_indices(lo, hi)
      if lo == hi then return {{hi}} end
      local ret = {}
      for _, tail in ipairs(permute_indices(lo + 1, hi)) do
         for pos = 1, #tail + 1 do
            local order = lib.deepcopy(tail)
            table.insert(order, pos, lo)
            table.insert(ret, order)
         end
      end
      return ret
   end

   for _, size in ipairs({100, 400, 1000, 1500, 2000}) do
      local pkt = make_test_packet(size)
      for _, mtu in ipairs({512, 1000, 1500}) do
         local fragments = fragment(pkt, mtu)
         for _, order in ipairs(permute_indices(1, #fragments)) do
            local reassembler = Reassembler:new {
               max_concurrent_reassemblies = 100,
               max_fragments_per_reassembly = 20
            }
            reassembler.shm = shm.create_frame(
               "apps/reassembler", reassembler.shm)
            reassembler.input = { input = link.new('reassembly input') }
            reassembler.output = { output = link.new('reassembly output') }
            local last = table.remove(order)
            for _, i in ipairs(order) do
               link.transmit(reassembler.input.input,
                             packet.clone(fragments[i]))
               reassembler:push()
               assert(link.empty(reassembler.output.output))
            end
            link.transmit(reassembler.input.input,
                          packet.clone(fragments[last]))
            reassembler:push()
            assert(link.nreadable(reassembler.output.output) == 1)
            local result = link.receive(reassembler.output.output)
            assert(pkt.length == result.length)
            for i = ether:sizeof(), result.length - 1 do
               local expected, actual = pkt.data[i], result.data[i]
               assert(expected == actual,
                      "pkt["..i.."] expected "..expected..", got "..actual)
            end
            packet.free(result)
            link.free(reassembler.input.input, 'reassembly input')
            link.free(reassembler.output.output, 'reassembly output')
            shm.delete_frame(reassembler.shm)
         end
         for _, p in ipairs(fragments) do packet.free(p) end
      end
      packet.free(pkt)
   end

   print("selftest: ok")
end<|MERGE_RESOLUTION|>--- conflicted
+++ resolved
@@ -347,18 +347,6 @@
 function Reassembler:push ()
    local input, output = self.input.input, self.output.output
 
-<<<<<<< HEAD
-=======
-   if self.use_alarms then
-      self.incoming_ipv4_fragments_alarm:check()
-   end
-
-   local now = self.tsc:stamp()
-   if now - self.scan_tstamp > self.scan_interval then
-      self:expire(now)
-   end
-
->>>>>>> 35b907f3
    for _ = 1, link.nreadable(input) do
       local pkt = link.receive(input)
       local h = ffi.cast(ether_ipv4_header_ptr_t, pkt.data)

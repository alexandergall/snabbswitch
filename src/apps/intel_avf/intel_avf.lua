--- conflicted
+++ resolved
@@ -394,7 +394,6 @@
             shm.unlink(backlink)
          end
       end
-<<<<<<< HEAD
    end
 end
 
@@ -416,14 +415,11 @@
          packet.free(cxq.txqueue[i])
       end
       packet.free(cxq.rxqueue[i])
-=======
->>>>>>> 6845091b
    end
    shm.unlink("group/pci/"..self.pciaddress.."/"..cxq.qno)
    shm.unmap(cxq)
 end
 
-<<<<<<< HEAD
 function Intel_avf:init_tx_q(cxq)
    cxq.txdesc = ffi.cast(txdesc_ptr_t, memory.dma_alloc(ffi.sizeof(txdesc_t) * self.ring_buffer_size))
    ffi.fill(cxq.txdesc, ffi.sizeof(txdesc_t) * self.ring_buffer_size)
@@ -436,43 +432,6 @@
    cxq.tx_desc_free = self.ring_buffer_size - 1
 end
 
-=======
-function Intel_avf:init_cxq (qno)
-   -- Create a shared memory object for controlling the queue pair
-   local cxq = shm.create("group/pci/"..self.pciaddress.."/"..qno, cxq_t)
-   cxq.qno = qno
-   cxq.vlan = self.vlan or 0
-   cxq.ring_size = self.ring_buffer_size
-   self:init_tx_q(cxq)
-   self:init_rx_q(cxq)
-   return cxq
-end
-
-function Intel_avf:free_cxq (cxq)
-   -- Free packets remaining in TX/RX queues.
-   for i = 0, cxq.ring_size-1 do
-      if cxq.txqueue[i] ~= nil then
-         packet.free(cxq.txqueue[i])
-      end
-      packet.free(cxq.rxqueue[i])
-   end
-   shm.unlink("group/pci/"..self.pciaddress.."/"..cxq.qno)
-   shm.unmap(cxq)
-end
-
-function Intel_avf:init_tx_q(cxq)
-   cxq.txdesc = ffi.cast(txdesc_ptr_t, memory.dma_alloc(ffi.sizeof(txdesc_t) * self.ring_buffer_size))
-   ffi.fill(cxq.txdesc, ffi.sizeof(txdesc_t) * self.ring_buffer_size)
-   for i=0, self.ring_buffer_size - 1 do
-      cxq.txqueue[i] = nil
-      cxq.txdesc[i].cmd_type_offset_bsz = 0
-   end
-   cxq.tx_next = 0
-   cxq.tx_cand = 0
-   cxq.tx_desc_free = self.ring_buffer_size - 1
-end
-
->>>>>>> 6845091b
 function Intel_avf:init_rx_q(cxq)
    cxq.rxdesc = ffi.cast(rxdesc_ptr_t, memory.dma_alloc(ffi.sizeof(rxdesc_t) * self.ring_buffer_size))
    for i = 0, self.ring_buffer_size-1 do
@@ -642,7 +601,6 @@
       lib.throttle(0.25)
 
    return self
-<<<<<<< HEAD
 end
 
 function IO:stop()
@@ -661,26 +619,6 @@
    self.cxq = nil
 end
 
-=======
-end
-
-function IO:stop()
-   if self.cxq then
-      assert(sync.cas(self.cxq.state, IDLE, FREE) or
-               self.cxq.state[0] == DEAD,
-            "illegal state detected")
-      self:close()
-   end
-end
-
--- Close the queue mapping.
-function IO:close ()
-   shm.unlink(self.backlink)
-   shm.unmap(self.cxq)
-   self.cxq = nil
-end
-
->>>>>>> 6845091b
 -- Open the queue mapping.
 function IO:open ()
    local shmpath = "group/pci/"..self.pciaddr.."/"..self.qno
@@ -767,12 +705,8 @@
    local cxq = self.cxq
    while band(cxq.rxdesc[cxq.rx_tail].write.status_err_type_len, 0x01) == 1 and pkts < engine.pull_npackets do
       local p = cxq.rxqueue[cxq.rx_tail]
-<<<<<<< HEAD
-      p.length = rshift(cxq.rxdesc[cxq.rx_tail].write.status_err_type_len, 38)
-=======
       -- NB: truncate 4 byte CRC
       p.length = rshift(cxq.rxdesc[cxq.rx_tail].write.status_err_type_len, 38) - 4
->>>>>>> 6845091b
       transmit(lo, p)
 
       local np = packet.allocate()
@@ -1118,7 +1052,6 @@
 function Intel_avf:pull ()
    if self.io then
       self.io:pull()
-<<<<<<< HEAD
    end
    if self.sync_stats_throttle() then
       self:sync_stats()
@@ -1129,18 +1062,6 @@
    if self.mbox.state == self.mbox.opcodes['VIRTCHNL_OP_GET_STATS'] then
       self:mbox_r_stats('async')
    end
-=======
-   end
-   if self.sync_stats_throttle() then
-      self:sync_stats()
-   end
-end
-
-function Intel_avf:sync_stats ()
-   if self.mbox.state == self.mbox.opcodes['VIRTCHNL_OP_GET_STATS'] then
-      self:mbox_r_stats('async')
-   end
->>>>>>> 6845091b
    if self.mbox.state == self.mbox.opcodes['VIRTCHNL_OP_RESET_VF'] then
       self:mbox_s_stats()
    end
@@ -1233,28 +1154,19 @@
 end
 
 function Intel_avf:mbox_sr_rss(nqueues)
-<<<<<<< HEAD
-=======
    -- Setup HENA
    local tt = self:mbox_send_buf(virtchnl_rss_hena_ptr_t)
->>>>>>> 6845091b
    if nqueues == 1 then
       -- pg83
       -- Forcefully disable the NICs RSS features. Contrary to the spec, RSS
       -- capabilites are turned on by default and need to be disabled (as least
       -- under Linux/some NICs.)
-<<<<<<< HEAD
-      local tt = self:mbox_send_buf(virtchnl_rss_hena_ptr_t)
-      self:mbox_sr('VIRTCHNL_OP_SET_RSS_HENA', ffi.sizeof(virtchnl_rss_hena_t))
-   end
-=======
       tt.hena = 0
    else
       -- Enable all
       tt.hena = 0xffffffffffffffffULL
    end
    self:mbox_sr('VIRTCHNL_OP_SET_RSS_HENA', ffi.sizeof(virtchnl_rss_hena_t))
->>>>>>> 6845091b
    -- Set random RSS key
    local tt = self:mbox_send_buf(virtchnl_rss_key_ptr_t)
    tt.vsi_id = self.vsi_id

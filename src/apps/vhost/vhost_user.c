--- conflicted
+++ resolved
@@ -33,15 +33,8 @@
     }
 
     un.sun_family = AF_UNIX;
-<<<<<<< HEAD
-#pragma GCC diagnostic push
-#pragma GCC diagnostic ignored "-Wstringop-truncation"
-    strncpy(un.sun_path, path, sizeof(un.sun_path));
-#pragma GCC diagnostic pop
-=======
     strncpy(un.sun_path, path, sizeof(un.sun_path)-1);
 
->>>>>>> 4b0c18be
     if (connect(sock, (struct sockaddr *) &un, sizeof(un)) == -1) {
         close(sock);
         return -1;
@@ -61,14 +54,7 @@
     }
 
     un.sun_family = AF_UNIX;
-<<<<<<< HEAD
-#pragma GCC diagnostic push
-#pragma GCC diagnostic ignored "-Wstringop-truncation"
-    strncpy(un.sun_path, path, sizeof(un.sun_path));
-#pragma GCC diagnostic pop
-=======
     strncpy(un.sun_path, path, sizeof(un.sun_path)-1);
->>>>>>> 4b0c18be
     unlink(un.sun_path);
     if (bind(sock, (struct sockaddr *) &un, sizeof(un)) == -1) {
         close(sock);

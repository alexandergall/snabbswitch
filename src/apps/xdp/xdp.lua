-- Use of this source code is governed by the Apache 2.0 license; see COPYING.

module(...,package.seeall)

local S = require("syscall")
local ffi = require("ffi")
local bpf = require("apps.xdp.bpf")
local pf  = require("apps.xdp.pf_ebpf_codegen")
local lib = require("core.lib")
local bits = lib.bits
local band, bor, rshift, tobit = bit.band, bit.bor, bit.rshift, bit.tobit

-- ---- XDP driver for Snabb --------------------------------------------

-- This is a Snabb driver for Linux AF_XDP[1][2] sockets. The XDP kernel
-- interface presents an ABI/API combination similar to what a hardware NIC
-- usually provides: a way to attach to hardware queues, and a set of
-- descriptor rings for each queue used to enqueue and dequeue packet memory
-- buffers.
--
-- Like with hardware NICs, XDP imposes us with constraints on the kind of
-- memory buffers we can enqueue onto its descriptor rings. Instead of DMA
-- memory required to drive hardware NICs, XDP requires us to register a
-- special kind of memory called UMEM to use with an AF_XDP socket. Only
-- buffers in the UMEM registered with a given socket can be used for I/O with
-- that socket!
--
-- To consolidate this and other constraints (see "UMEM allocation" below) with
-- Snabb's packet memory architecture this driver allocates a single contiguous
-- memory region used as UMEM for all of the process' AF_XDP sockets, and
-- replaces the memory allocation routine dma_alloc in core.memory with its own
-- UMEM allocator. Hence, the packet freelist will be filled with UMEM memory
-- buffers used for all packet allocations.
--
--    snabb_enable_xdp()
--
--       To use the XDP app, "Snabb XDP mode" must be enabled by calling this
--       function. Calling this function replaces Snabb's native memory
--       allocator with the UMEM allocator.
--
--       The caller must ensure that no packets have been allocated via
--       packet.allocate() prior to calling this function.
--
--       CAVEATS:
--
--          * Memory allocated by the UMEM allocator can not be used with DMA
--            drivers: using the XDP app precludes the use of Snabb's native
--            hardware drivers.
--
--          * Memory allocated by the UMEM allocator can not be shared with
--            other Snabb processes in the same process group: using
--            snabb_enable_xdp precludes the use of Interlink apps
--            (apps.interlink).
--
--          * UMEM chunks can not be larger than the page size (4096 bytes).
--            This AD_XDP limitation plus the way Snabb implements packet
--            buffer shifting operations limits the effective MTU: the MTU of
--            the XDP app is limited to 3,582 bytes. See XDP:create_xsk().
--
-- The only means by which an AF_XDP socket can receive packets from a device
-- is by attaching an eBPF XDP program to the Linux interface. The XDP app
-- assembles a minimal BPF program to route packets from device queues to XDP
-- sockets. See XDP:initialize_xdp.
--
-- References:
-- [1] https://www.kernel.org/doc/html/v5.3/networking/af_xdp.html
-- [2] The Linux kernel source repository


-- ---- UMEM allocation -------------------------------------------------

-- Must maintain invariants: chunk size must be <= page size and UMEM must be
-- aligned to page size.

local page_size = S.getpagesize()
local chunk_size = page_size
local num_chunks = 200000
local umem_backing, umem, umem_size, umem_used

-- UMEM allocator: multiple UMEM chunks must be allocated to fit a full packet.
-- However, AF_XDP sockets will only ever see the first of the chunks that make
-- up a packet. The extra (two) UMEM chunks are effectively unused by the
-- socket (but used by Snabb to ensure that packets can actually use
-- packet.max_payload bytes of payload).
-- See core.packet, "XDP rings", XDP:create_xsk().
local function umem_alloc (size, align)
   -- NB: align parameter ignored as we align to chunk_size
   assert(align <= chunk_size)
   assert(umem_used + size <= umem_size,
          "Out of packet buffer memory. Increase num_chunks?")
   local chunk = umem + umem_used
   umem_used = lib.align(umem_used + size, chunk_size)
   return chunk
end

-- Convert from pointer to relative UMEM offset.
local function to_umem (ptr)
   return ffi.cast("uintptr_t", ptr) - ffi.cast("uintptr_t", umem)
end

-- Convert relative UMEM offset to pointer.
local function from_umem (offset)
   return umem + offset
end

local snabb_xdp_enabled = false
function snabb_enable_xdp (opt)
   opt = opt or {}
   if opt.num_chunks then
      num_chunks = math.ceil(assert(tonumber(opt.num_chunks),
                                    "num_chunks must be a number"))
   end
   -- Allocate UMEM
   umem_size = chunk_size * num_chunks
   umem_backing = ffi.new("char[?]", umem_size + page_size)
   umem = ffi.cast("char*", lib.align(ffi.cast("uintptr_t", umem_backing), page_size))
   umem_used = 0
   -- Hot-swap core.memory.dma_alloc
   require("core.memory").dma_alloc = umem_alloc
   snabb_xdp_enabled = true
end


-- ---- FFI types -------------------------------------------------------

local xdp_umem_reg_t = ffi.typeof[[
   struct {
      void *   addr; /* Start of packet data area */
      uint64_t len;  /* Length of packet data area */
      uint32_t chunk_size;
      uint32_t headroom;
      uint32_t flags; /* Not available in 4.19 */
   } __attribute__((packed))]]

local sockaddr_xdp_t = ffi.typeof[[
   struct {
      uint16_t family;
      uint16_t flags;
      uint32_t ifindex;
      uint32_t queue_id;
      uint32_t shared_umem_fd;
   } __attribute__((packed))]]

local xdp_ring_offset_t = ffi.typeof[[
   struct {
      uint64_t producer;
      uint64_t consumer;
      uint64_t desc;
      uint64_t flags; /* Not available in 4.19 */
   } __attribute__((packed))]]

local xdp_ring_offset_noflags_t = ffi.typeof[[
   struct {
      uint64_t producer;
      uint64_t consumer;
      uint64_t desc;
   } __attribute__((packed))]]

local xdp_mmap_offsets_templ = [[
   struct {
      $ rx,
        tx,
        fr,  /* Fill */
        cr;  /* Completion */
   } __attribute__((packed))]]
local xdp_mmap_offsets_noflags_t =
   ffi.typeof(xdp_mmap_offsets_templ, xdp_ring_offset_noflags_t)
local xdp_mmap_offsets_t =
   ffi.typeof(xdp_mmap_offsets_templ, xdp_ring_offset_t)

local xdp_ring_t = ffi.typeof[[
   struct {
      char *map;
      size_t maplen;
      uint32_t *producer, *consumer, *flags;
      void *desc;
      uint32_t write, read;
   }]]

local xdp_desc_t = ffi.typeof[[
   struct {
      uint64_t addr;
      uint32_t len;
      uint32_t options;
   } __attribute__((packed))]]
local xdp_desc_ptr_t = ffi.typeof("$ *", xdp_desc_t)

local netlink_set_link_xdp_request_t = ffi.typeof[[
   struct {
     struct { /* nlmsghdr */
       uint32_t nlmsg_len;	/* Length of message including header */
       uint16_t nlmsg_type;	/* Message content */
       uint16_t nlmsg_flags;	/* Additional flags */
       uint32_t nlmsg_seq;	/* Sequence number */
       uint32_t nlmsg_pid;	/* Sending process port ID */
     } nh;
     struct { /* ifinfomsg */
       unsigned char ifi_family;
       unsigned char __ifi_pad;
       unsigned short ifi_type;	/* ARPHRD_* */
       int ifi_index;		/* Link index	*/
       unsigned ifi_flags;	/* IFF_* flags	*/
       unsigned ifi_change;	/* IFF_* change mask */
     } ifinfo;
     struct { /* nlattr */
       uint16_t nla_len;
       uint16_t nla_type;
     } xdp;
     struct { /* nlattr */
       uint16_t nla_len;
       uint16_t nla_type;
       int32_t fd;
     } xdp_fd;
   }__attribute__((packed))]]


-- ---- XDP rings -------------------------------------------------------

-- Ring operations for the single-producer single-consumer rings used for I/O
-- with AF_XDP sockets (xdp_ring_t). This is is a blend between an
-- "Array + two unmasked indices"[1] and MCRingBuffer[2] implementation.
--
-- Only the "Array + two unmasked indices" half of the implementation is
-- actually exposed by the kernel via the pointers to shared consumer/producer
-- fields (see xdp_ring_t, XDP:xdp_map_ring()). The MCRingBuffer portion is
-- added by userspace (us) to optimize our CPU cache footprint.
--
-- Each AF_XDP socket has two rings (rx, tx) and each UMEM has two rings
-- (fr - fill ring, cr - completion ring). This XDP driver registers a new UMEM
-- for each socket so that each socket effectively has four rings
-- (rx, tx, fr, cr).
--
-- For the Linux kernel to be able to fill the rx ring we need to provide it
-- UMEM chunks via the fill ring (fr). Chunks used by us to send packets via
-- the tx ring are returned by the kernel back to the userspace application via
-- the completion ring (cr).
--
-- It is important to note that XDP rings operate on chunks: the addr field
-- of xdp_desc_t points *into* a chunk, and its len field is, from the kernel’s
-- perspective, bounded to the end of that chunk. See "UMEM allocation" and
-- XDP:create_xsk() for how this affects Snabb.
--
-- NB: Snabb packet payloads are preceded by a two byte length field, so we
-- have to account for this overhead when retrieving packets from XDP
-- descriptor rings. See receive(r) below and XDP:create_xsk().
--
-- References:
-- [1] https://www.snellman.net/blog/archive/2016-12-13-ring-buffers/
-- [2] https://www.cse.cuhk.edu.hk/~pclee/www/pubs/ancs09poster.pdf

local xdp_ring_ndesc = 2048 -- Number of descriptors in ring.

local function mask  (i)    return band(i, xdp_ring_ndesc - 1) end
local function inc   (i)    return tobit(i + 1) end
local function full1 (r, w) return tobit(w - r) == xdp_ring_ndesc end

function full (r)
   if full1(r.read, r.write) then
      if full1(r.consumer[0], r.write) then
         return true
      end
      r.read = r.consumer[0]
   end
end

function transmit (r, p)
   local desc = ffi.cast(xdp_desc_ptr_t, r.desc)
   local idx = mask(r.write)
   desc[idx].addr = to_umem(p.data)
   desc[idx].len = p.length
   r.write = inc(r.write)
end

function fill (r, p)
   local desc = ffi.cast("uint64_t *", r.desc)
   local idx = mask(r.write)
   desc[idx] = to_umem(p)
   r.write = inc(r.write)
end

function push (r)
   -- NB: no need for memory barrier on x86 because of TSO.
   r.producer[0] = r.write
end

function empty (r)
   if r.read == r.write then
      if r.read == r.producer[0] then
         return true
      end
      r.write = r.producer[0]
   end
end

local packet_overhead = 2 -- leading struct packet length field (uint16_t)
function receive (r)
   local desc = ffi.cast(xdp_desc_ptr_t, r.desc)
   local idx = mask(r.read)
   local p = ffi.cast("struct packet *",
                      -- packet struct begins at payload - packet_overhead
                      from_umem(desc[idx].addr) - packet_overhead)
   p.length = desc[idx].len
   r.read = inc(r.read)
   return p
end

function reclaim (r)
   -- NB: reclaim does not (re)set the payload length field.
   -- Reclaimed packets do *not* have known payload lengths!
   local desc = ffi.cast("uint64_t *", r.desc)
   local idx = mask(r.read)
   local p = ffi.cast("struct packet *", from_umem(desc[idx]))
   r.read = inc(r.read)
   return p
end

function pull (r)
   -- NB: no need for memory barrier on x86 (see push.)
   r.consumer[0] = r.read
end

function needs_wakeup (r)
   -- NB: Unavailable when kernel does not support ring flags.
   -- See: XDP.kernel_has_ring_flags, XDP:create_xsk(), XDP:kick()
   return band(r.flags[0], bits{XDP_RING_NEED_WAKEUP=1})
end

-- Rewind routines for transmit/fill. These are used by XDP:stop() to reclaim
-- packet buffers left in-fight after shutdown.

function rewind_transmit (r)
   r.write = tobit(r.write - 1)
   local desc = ffi.cast(xdp_desc_ptr_t, r.desc)
   local idx = mask(r.write)
   return ffi.cast("struct packet *",
                   -- packet struct begins at payload - packet_overhead
                   from_umem(desc[idx].addr) - packet_overhead)
end

function rewind_fill (r)
   r.write = tobit(r.write - 1)
   local desc = ffi.cast("uint64_t *", r.desc)
   local idx = mask(r.write)
   return ffi.cast("struct packet *", from_umem(desc[idx]))
end


-- ---- XDP App ---------------------------------------------------------

XDP = {
   config = {
      ifname = {required=true}, -- interface name
      filter = {},              -- interface pcap-filter(7) (optional)
      queue = {default=0}       -- interface queue (zero based)
   },
   -- Class variables:
   kernel_has_ring_flags = true -- feature detection status for descriptor ring flags
}

-- The `driver' variable is used as a reference to the driver class in
-- order to interchangeably use NIC drivers.
driver = XDP

-- Class methods

function XDP:new (conf)
   assert(snabb_xdp_enabled, "Snabb XDP mode must be enabled.")
   -- Ensure interface is initialized for XDP usage.
   local lockfd, mapfd = self:open_interface(conf.ifname, conf.filter)
   -- Create XDP socket (xsk) for queue.
   local xsk = self:create_xsk(conf.ifname, lockfd, conf.queue)
   -- Attach the socket to queue in the BPF map.
   self:set_queue_socket(mapfd, conf.queue, xsk)
   mapfd:close() -- not longer needed
   -- Finish initialization.
   return setmetatable(xsk, {__index=XDP})
end

function XDP:open_interface (ifname, filter)
   -- Open an interface-dependent file we know should exist to use as a
   -- Snabb-wide lock. The contents of the file are really irrelevant here.
   -- However, we depend on the file not being locked by other applications in
   -- general. :-) 
   local lockfd = S.open("/sys/class/net/"..ifname.."/operstate", "rdonly")
   local mapfd, progfd
   local xskmap_path = "/sys/fs/bpf/snabb/"..ifname.."/xskmap"
   local prog_path = "/sys/fs/bpf/snabb/"..ifname.."/xdp"
   -- If the open above failed we assume that no device by ifname exists.
   assert(lockfd, "Could not open interface: "..ifname.." (does it exist?)")
   if lockfd:flock("ex, nb") then
      -- If we get an exclusive lock we know that no other Snabb processes are
      -- using the interface so its safe to setup the interface and replace any
      -- existsing BPF XDP program/maps attached to it.
      S.mkdir("/sys/fs/bpf/snabb", "rwxu, rgrp, xgrp, roth, xoth")
      S.util.rm("/sys/fs/bpf/snabb/"..ifname)
      S.mkdir("/sys/fs/bpf/snabb/"..ifname, "rwxu, rgrp, xgrp, roth, xoth")
      -- Create xskmap and XDP program to run on the NIC.
      mapfd = self:create_xskmap()
      progfd = self:xdp_prog(mapfd, filter)
      self:set_link_xdp(ifname, progfd)
      -- Pin xskmap so it can be accessed by other Snabb processes to attach to
      -- the interface. Also pin the XDP program, just 'cause.
      assert(S.bpf_obj_pin(xskmap_path, mapfd))
      assert(S.bpf_obj_pin(prog_path, progfd))
      progfd:close() -- no longer needed
      lockfd:flock("sh") -- share lock
   else
      lockfd:flock("sh")
      -- Wait for the lock to be shared: once it is no longer held exclusively
      -- we know that the interface is setup and ready to use.
      -- Get the currently pinned xskmap to insert our XDP socket into.
      mapfd = assert(S.bpf_obj_get(xskmap_path))
   end
   -- lockfd: holds a shared lock for as long as we do not close it, signaling
   --         other Snabb processes that the interface is in use.
   -- mapfd: the xskmap for the interface used to
   --        attach XDP sockets to queues.
   return lockfd, mapfd
end

function XDP:create_xskmap ()
   local klen, vlen = ffi.sizeof("int"), ffi.sizeof("int")
   local nentries = 128
   local map, err
   for _ = 1,7 do
      -- Try to create BPF map.
      map, err = S.bpf_map_create('xskmap', klen, vlen, nentries)
      -- Return map on success.
      if map then return map end
      -- Failed to create map, increase MEMLOCK limit and retry.
      -- See https://github.com/xdp-project/xdp-tutorial/issues/63
      local lim = assert(S.getrlimit('memlock'))
      assert(S.setrlimit('memlock', {cur=lim.cur*2, max=lim.max*2}))
   end
   -- Exceeded retries, bail.
   error("Failed to create BPF map: "..tostring(err))
end

function XDP:xdp_prog (xskmap, filter)
   -- Assemble and load XDP BPF program.
   -- If we have a filter argument, compile a filter that passes non-matching
   -- packets on to the kernel networking stack (XDP_PASS). Append to it our
   -- regular XSK forwarding code (XDP:xdp_forward) so packets that pass
   -- the filter are forwarded to attached XDP sockets.
   local flt = (filter and pf.compile(filter)) or {}
   for _, ins in ipairs(self:xdp_forward(xskmap)) do
      -- Append forwarding logic to filter.
      table.insert(flt, ins)
   end
   local asm = bpf.asm(flt)
   local prog, err, log = S.bpf_prog_load(
      'xdp', asm, ffi.sizeof(asm) / ffi.sizeof(bpf.ins), "Apache 2.0"
   )
   if prog then
      return prog
   else
      error(tostring(err).."\n"..log)
   end
end

function XDP:xdp_forward (xskmap)
   local c, f, m, a, s, j, fn =
      bpf.c, bpf.f, bpf.m, bpf.a, bpf.s, bpf.j, bpf.fn
   -- The program below looks up the incoming packet's queue index in xskmap to
   -- find the corresponding XDP socket (xsk) to deliver the packet to.
   return {
      -- r3 = XDP_ABORTED
      { op=bor(c.ALU, a.MOV, s.K), dst=3, imm=0 },
      -- r2 = ((struct xdp_md *)ctx)->rx_queue_index
      { op=bor(c.LDX, f.W, m.MEM), dst=2, src=1, off=16 },
      -- r1 = xskmap
      { op=bor(c.LD, f.DW, m.IMM), dst=1, src=s.MAP_FD, imm=xskmap:getfd() },
      { imm=0 }, -- nb: upper 32 bits of 64-bit (DW) immediate
      -- r0 = redirect_map(r1, r2, r3)
      { op=bor(c.JMP, j.CALL), imm=fn.redirect_map },
      -- EXIT:
      { op=bor(c.JMP, j.EXIT) }
   }
end

function XDP:set_link_xdp (ifname, prog)
   -- Open a NETLINK socket, and transmit command that attaches XDP program
   -- prog to link by ifname.
   local netlink = assert(S.socket('netlink', 'raw', 'route'))
   local SOL_NETLINK = 270
   local NETLINK_EXT_ACK = 11
   local ext_ack_on = ffi.new("int[1]", 1)
   assert(S.setsockopt(netlink, SOL_NETLINK, NETLINK_EXT_ACK,
                       ext_ack_on, ffi.sizeof(ext_ack_on)))
   local IFLA_XDP = 43
   local IFLA_XDP_FD = 1
   local IFLA_XDP_FLAGS = 3
   local request = ffi.new(
      netlink_set_link_xdp_request_t,
      { nh        = { nlmsg_flags = bor(S.c.NLM_F.REQUEST, S.c.NLM_F.ACK),
                      nlmsg_type = S.c.RTM.SETLINK },
        ifinfo    = { ifi_family = S.c.AF.UNSPEC,
                      ifi_index = S.util.if_nametoindex(ifname) },
        xdp       = { nla_type = bor(bits{ NLA_F_NESTED=15 }, IFLA_XDP) },
        xdp_fd    = { nla_type = IFLA_XDP_FD,
                      fd = prog:getfd() } }
   )
   request.nh.nlmsg_len = ffi.sizeof(request)
   request.xdp.nla_len = ffi.sizeof(request.xdp) + ffi.sizeof(request.xdp_fd)
   request.xdp_fd.nla_len = ffi.sizeof(request.xdp_fd)
   assert(netlink:send(request, ffi.sizeof(request)))
   local response = assert(S.nl.read(netlink, nil, nil, true))
   if response.error then
      error("NETLINK responded with error: "..tostring(response.error))
   end
   netlink:close()
end

function XDP:create_xsk (ifname, lockfd, queue)
   local xsk = { sock = assert(S.socket('xdp', 'raw')), lockfd = lockfd }
   -- Register UMEM.
   local umem_reg = ffi.new(
      xdp_umem_reg_t,
      { addr = umem,
        len = umem_size,
        -- The chunk size is equal to the page size (4096 bytes, see
        -- "UMEM allocation"), and XDP packet descriptors point to individual
        -- chunks (see "XDP rings"). Hence, the MTU of AF_XDP sockets is
        -- limited to the page size, and the effective MTU of the XDP app is
        -- further limited by the way core.packet implements packet shifting
        -- operations (see headroom below). The effective MTU is calculated as
        --    4096 - packet.packet_alignment (512) - packet_overhead (2) = 3582
        chunk_size = chunk_size,
        -- By configuring the headroom according to core.packet we make sure
        -- that XDP leaves enough headroom for the preceeding length field of
        -- Snabb's struct packet as well as headroom for packet shifting
        -- operations.
        headroom = packet.default_headroom + packet_overhead,
        -- flags = bits{ XDP_UMEM_UNALIGNED_CHUNK_FLAG=1 }
      }
   )
   assert(xsk.sock:setsockopt('xdp', 'xdp_umem_reg', umem_reg, ffi.sizeof(umem_reg)))
   -- Configure XDP rings and map them into this process’ memory.
   local ndesc = ffi.new("int[1]", xdp_ring_ndesc)
   assert(xsk.sock:setsockopt('xdp', 'xdp_rx_ring', ndesc, ffi.sizeof(ndesc)))
   assert(xsk.sock:setsockopt('xdp', 'xdp_tx_ring', ndesc, ffi.sizeof(ndesc)))
   assert(xsk.sock:setsockopt('xdp', 'xdp_umem_fill_ring', ndesc, ffi.sizeof(ndesc)))
   assert(xsk.sock:setsockopt('xdp', 'xdp_umem_completion_ring', ndesc, ffi.sizeof(ndesc)))
   local layouts = ffi.new(xdp_mmap_offsets_t)
   if not pcall(S.getsockopt, xsk.sock, 'xdp', 'xdp_mmap_offsets', layouts, ffi.sizeof(layouts)) then
      -- Kernel appears not to support XDP ring flags field. Disable feature,
      -- and retry with xdp_mmap_offsets_noflags_t.
      self.kernel_has_ring_flags = false
      layouts = ffi.new(xdp_mmap_offsets_noflags_t)
      assert(xsk.sock:getsockopt('xdp', 'xdp_mmap_offsets', layouts, ffi.sizeof(layouts)))
   end
   xsk.rx = self:xdp_map_ring(xsk.sock, layouts.rx, xdp_desc_t, 0x000000000ULL) -- XDP_PGOFF_RX_RING
   xsk.tx = self:xdp_map_ring(xsk.sock, layouts.tx, xdp_desc_t, 0x080000000ULL) -- XDP_PGOFF_TX_RING
   -- NB: fill and completion rings do not carry full descriptors, only
   -- relative UMEM offsets (addr).
   xsk.fr = self:xdp_map_ring(xsk.sock, layouts.fr, "uint64_t", 0x100000000ULL) -- XDP_UMEM_PGOFF_FILL_RING
   xsk.cr = self:xdp_map_ring(xsk.sock, layouts.cr, "uint64_t", 0x180000000ULL) -- XDP_UMEM_PGOFF_COMPLETION_RING
   -- Counters to track packets in-flight through kernel.
   --    - rxq is incremented when a packet buffer is enqueued onto the
   --      fill ring and decremented when a packet buffer is dequeued from the
   --      tx ring. I.e., it tracks the number of unused buffers currently left
   --      on the fill ring.
   --    - txq is incremented when a packet buffer is enqueued onto the tx ring
   --      and decremented then a packet buffer is dequeued from the
   --      completion ring. I.e, it tracks number of unused buffers currently
   --      left on the tx ring.
   -- The rxq and txq tallies are used by XDP:stop() to perform a clean
   -- socket shutdown without leaking packet buffers.
   xsk.rxq = 0
   xsk.txq = 0
   -- Bind socket to interface
   local sa = ffi.new(
      sockaddr_xdp_t,
      { family = S.c.AF.XDP,
        ifindex = S.util.if_nametoindex(ifname),
        queue_id = queue,
        -- flags = bits{ XDP_ZEROCOPY=2 }
      }
   )
   local ok, err = xsk.sock:bind(sa, ffi.sizeof(sa))
   if not ok then
      error(("Unable to bind AF_XDP socket to %s queue %d (%s)")
            :format(ifname, queue, err))
   end
   return xsk
end

-- Map an XDP socket ring into this process’ memory.
function XDP:xdp_map_ring (socket, layout, desc_t, offset)
   local prot = "read, write"
   local flags = "shared, populate"
   local r = ffi.new(xdp_ring_t)
   r.maplen = layout.desc + xdp_ring_ndesc * ffi.sizeof(desc_t)
   r.map = assert(S.mmap(nil, r.maplen, prot, flags, socket, offset))
   r.producer = ffi.cast("uint32_t *", r.map + layout.producer)
   r.consumer = ffi.cast("uint32_t *", r.map + layout.consumer)
   if self.kernel_has_ring_flags then
      r.flags = ffi.cast("uint32_t *", r.map + layout.flags)
   end
   r.desc = r.map + layout.desc
   return r
end

function XDP:set_queue_socket(xskmap, queue, xsk)
   assert(S.bpf_map_op('map_update_elem', xskmap,
                       ffi.new("int[1]", queue),
                       ffi.new("int[1]", xsk.sock:getfd())))
end

-- Instance methods

function XDP:stop ()
   -- XXX - previous shutdown sequence was broken (see git history for details.)
   error("Can not stop XDP driver (operation not supported)")
end

function XDP:pull ()
   local output = self.output.output
   local rx = self.rx
   self:refill()
   if not output then return end
   for _ = 1, engine.pull_npackets do
      if empty(rx) then break end
      link.transmit(output, receive(rx))
      self.rxq = self.rxq - 1
   end
   pull(rx)
end

function XDP:push ()
   local input = self.input.input
   local tx = self.tx
   if not input then return end
   while not link.empty(input) and not full(tx) do
      local p = link.receive(input)
      transmit(tx, p)
      self.txq = self.txq + 1
      -- Stimulate breathing: after the kernel is done with the packet buffer
      -- it will either be fed back from the completion ring onto the free
      -- ring, or put back onto the freelist via packet.free_internal; hence,
      -- account statistics for freed packet here in order to signal to the
      -- engine that throughput is happening.
      packet.account_free(p)
   end
   push(tx)
   if self.kernel_has_ring_flags then
      if needs_wakeup(tx) then self:kick() end
   else
      if not empty(tx) then self:kick() end
   end
end

function XDP:refill ()
   local input, output = self.input.input, self.output.output
   local fr, cr = self.fr, self.cr
   -- If the queue operates in duplex mode (i.e., has both input and output
   -- links attached) we feed packet buffers from the completion ring back onto
   -- the fill ring.
   if input and output then
      while not (empty(cr) or full(fr)) do
         fill(fr, reclaim(cr))
         self.txq = self.txq - 1
         self.rxq = self.rxq + 1
      end
   end
   -- If the queue has its output attached we make sure that the kernel does
   -- not run out of packet buffers to fill the rx ring with by keeping the
   -- fill ring topped up with fresh packets.
   -- (If no input is attached, the completion ring is not used, and
   -- all packet buffers for rx will be allocated here.)
   if output then
      while not full(fr) do
         fill(fr, packet.allocate())
         self.rxq = self.rxq + 1
      end
   end
   -- If the queue has its input attached we release any packet buffers
   -- remaining in the completion ring back to the packet freelist.
   -- (If not output is attached, the fill ring is not used, and
   -- all packet buffers used for tx will be reclaimed here.)
   if input then
      while not empty(cr) do
         -- NB: mandatory free_internal since we do not know the payload length
         -- of reclaimed packets.
         packet.free_internal(reclaim(cr))
         self.txq = self.txq - 1
      end
   end
   push(fr)
   pull(cr)
end

function XDP:kick ()
   -- Wake up Linux kernel to process tx ring packets.
   self.sock:sendto(nil, 0, 'dontwait', nil, 0)
end


-- ---- Tests -----------------------------------------------------------

-- Useful setup commands:
--  $ echo 0000:01:00.0 > /sys/bus/pci/drivers/ixgbe/bind
--  $ ip link set ens1f0 addr 02:00:00:00:00:00
--  $ ethtool --set-channels ens1f0 combined 1

function selftest ()
   print("selftest: apps.xdp.xdp")
   local xdpdeva = lib.getenv("SNABB_XDP0")
   local xdpmaca = lib.getenv("SNABB_XDP_MAC0")
   local xdpdevb = lib.getenv("SNABB_XDP1")
   local xdpmacb = lib.getenv("SNABB_XDP_MAC1")
   local nqueues = tonumber(lib.getenv("SNABB_XDP_NQUEUES")) or 1
   if not (xdpdeva and xdpmaca and xdpdevb and xdpmacb) then
      print("SNABB_XDP0 and SNABB_XDP1 must be set. Skipping selftest.")
      os.exit(engine.test_skipped_code)
   end
   snabb_enable_xdp()
   engine.report_load()
   if nqueues == 1 then
      print("test: rxtx_match")
      selftest_rxtx_match(xdpdeva, xdpmaca, xdpdevb, xdpmacb)
   end
   print("test: rxtx")
   selftest_rxtx(xdpdeva, xdpmaca, xdpdevb, xdpmacb, nqueues)
   print("test: duplex")
   selftest_duplex(xdpdeva, xdpmaca, xdpdevb, xdpmacb, nqueues)
<<<<<<< HEAD
=======
   print("test: rxtx_match")
   selftest_rxtx_match(xdpdeva, xdpmaca, xdpdevb, xdpmacb)
   print("test: rxtx_match_filter")
   selftest_rxtx_match_filter(xdpdeva, xdpmaca, xdpdevb, xdpmacb)
>>>>>>> c158ac82
   if nqueues > 1 then
      print("test: share_interface")
      selftest_share_interface(xdpdeva, xdpmaca, xdpdevb, xdpmacb, nqueues)
   end
   print("selftest ok")
end

local function random_v4_packets (conf)
   local ethernet = require("lib.protocol.ethernet")
   local ipv4 = require("lib.protocol.ipv4")
   local eth = ethernet:new{src = ethernet:pton(conf.src),
                            dst = ethernet:pton(conf.dst),
                            type = 0x0800}
   local packets = {}
   for _, size in ipairs(conf.sizes) do
      for _=1,100 do
         local ip = ipv4:new{src=lib.random_bytes(4),
                             dst=lib.random_bytes(4)}
         if conf.protocol then ip:protocol(conf.protocol) end
         ip:total_length(size - eth:sizeof())
         local payload_length = ip:total_length() - ip:sizeof()
         local p = packet.allocate()
         packet.append(p, eth:header(), eth:sizeof())
         packet.append(p, ip:header(), ip:sizeof())
         packet.append(p, lib.random_bytes(payload_length), payload_length)
         table.insert(packets, p)
      end
   end
   return packets
end

function selftest_rxtx (xdpdeva, xdpmaca, xdpdevb, xdpmacb, nqueues)
   local c = config.new()
   local basic = require("apps.basic.basic_apps")
   local synth = require("apps.test.synth")
   config.app(c, "source", synth.Synth, {
                 packets = random_v4_packets{
                    sizes = {60},
                    src = xdpmaca,
                    dst = xdpmacb
   }})
   config.app(c, "sink", basic.Sink)
   for queue = 0, nqueues-1 do
      local queue_a = xdpdeva.."_q"..queue
      local queue_b = xdpdevb.."_q"..queue
      config.app(c, queue_a, XDP, {
                    ifname = xdpdeva,
                    queue = queue
      })
      config.app(c, queue_b, XDP, {
                    ifname = xdpdevb,
                    queue = queue
      })
      config.link(c, "source.output"..queue.." -> "..queue_a..".input")
      config.link(c, queue_b..".output -> sink.input"..queue)
   end
   engine.configure(c)
   print("kernel_has_ring_flags", XDP.kernel_has_ring_flags)
   engine.main{ duration=1 }
   engine.report_links()
   local txtotal, rxtotal = 0, 0
   for queue = 0, nqueues-1 do
      local tx = link.stats(engine.app_table.source.output["output"..queue])
      local rx = link.stats(engine.app_table.sink.input["input"..queue])
      assert(tx.rxpackets > 0, "No packets sent on queue: "..queue)
      assert(rx.rxpackets > 0, "No packets received on queue: "..queue)
      txtotal = txtotal + tx.rxpackets
      rxtotal = rxtotal + rx.rxpackets
   end
   assert(math.abs(txtotal - rxtotal) <= txtotal*.10, -- 10% tolerance
          "Too little packets received")
end

function selftest_duplex (xdpdeva, xdpmaca, xdpdevb, xdpmacb, nqueues)
   local c = config.new()
   local basic = require("apps.basic.basic_apps")
   local synth = require("apps.test.synth")
   config.app(c, "source_a", synth.Synth, {
                 packets = random_v4_packets{
                    sizes = {60},
                    src = xdpmaca,
                    dst = xdpmacb
   }})
   config.app(c, "source_b", synth.Synth, {
                 packets = random_v4_packets{
                    sizes = {60},
                    src = xdpmacb,
                    dst = xdpmaca
   }})
   config.app(c, "sink", basic.Sink)
   for queue = 0, nqueues-1 do
      local queue_a = xdpdeva.."_q"..queue
      local queue_b = xdpdevb.."_q"..queue
      config.app(c, queue_a, XDP, {
                    ifname = xdpdeva,
                    queue = queue
      })
     config.app(c, queue_b, XDP, {
                   ifname = xdpdevb,
                   queue = queue
     })
      config.link(c, "source_a.output"..queue.." -> "..queue_a..".input")
      config.link(c, "source_b.output"..queue.." -> "..queue_b..".input")
      config.link(c, queue_a..".output -> sink.input_a"..queue)
      config.link(c, queue_b..".output -> sink.input_b"..queue)
   end
   engine.configure(c)
   print("kernel_has_ring_flags", XDP.kernel_has_ring_flags)
   engine.main{ duration=1 }
   engine.report_links()
   for label, stream in ipairs{
      ['a->b'] = {'a','b'},
      ['b->a'] = {'b','a'}
   } do
      local txtotal, rxtotal = 0, 0
      for queue = 0, nqueues-1 do
         local tx = link.stats(engine.app_table["source_"..stream[0]].output["output_"..queue])
         local rx = link.stats(engine.app_table.sink.input["input_"..stream[1]..queue])
         assert(tx.rxpackets > 0, "["..label"..] No packets sent on queue: "..queue)
         assert(rx.rxpackets > 0, "["..label"..] No packets received on queue: "..queue)
         txtotal = txtotal + tx.rxpackets
         rxtotal = rxtotal + rx.rxpackets
      end
      assert(math.abs(txtotal - rxtotal) <= txtotal*.10, -- 10% tolerance
             "["..label"..] Too little packets received")
   end
end

function selftest_rxtx_match (xdpdeva, xdpmaca, xdpdevb, xdpmacb)
   local c = config.new()
   local synth = require("apps.test.synth")
   local npackets = require("apps.test.npackets")
   local match = require("apps.test.match")
   config.app(c, "source", synth.Synth, {
                 sizes = {60,64,67,128,133,192,256,384,512,777,1024,1500,1501},
                 src = xdpmaca,
                 dst = xdpmacb,
                 random_payload = true
   })
   config.app(c, "npackets", npackets.Npackets, {npackets=1000})
   config.app(c, "match", match.Match)
   config.app(c, xdpdeva.."_q0", XDP, {ifname=xdpdeva})
   config.app(c, xdpdevb.."_q0", XDP, {ifname=xdpdevb})
   config.link(c, "source.output -> "..xdpdeva.."_q0.input")
   config.link(c, xdpdevb.."_q0.output -> match.rx")
   config.link(c, "source.copy -> npackets.input")
   config.link(c, "npackets.output -> match.comparator")
   engine.configure(c)
   engine.main{ duration=.1 }
   engine.report_links()
   engine.report_apps()
   assert(#engine.app_table.match:errors() == 0, "Match errors.")
end

function selftest_rxtx_match_filter (xdpdeva, xdpmaca, xdpdevb, xdpmacb)
   local c = config.new()
   local synth = require("apps.test.synth")
   local npackets = require("apps.test.npackets")
   local match = require("apps.test.match")
   config.app(c, "source", synth.Synth, {
                 packets = random_v4_packets{
                    sizes = {60,64,67,128,133,192,256,384,512,777,1024,1500,1501},
                    src = xdpmaca,
                    dst = xdpmacb,
                    protocol = 42
   }})
   config.app(c, "npackets", npackets.Npackets, {npackets=1000})
   config.app(c, "match", match.Match)
   config.app(c, xdpdeva, XDP, {ifname=xdpdeva})
   config.app(c, xdpdevb, XDP, {ifname=xdpdevb, filter="ip proto 42"})
   config.link(c, "source.output -> "..xdpdeva..".input")
   config.link(c, xdpdevb..".output -> match.rx")
   config.link(c, "source.copy -> npackets.input")
   config.link(c, "npackets.output -> match.comparator")
   -- Test redirect
   engine.configure(c)
   engine.main{ duration=.1 }
   engine.report_links()
   engine.report_apps()
   assert(#engine.app_table.match:errors() == 0, "Match errors.")
   -- Test pass
   engine.configure(config.new())
   config.app(c, xdpdevb, XDP, {ifname=xdpdevb, filter="ip6 proto 77"})
   engine.configure(c)
   engine.main{ duration=.1 }
   engine.report_links()
   assert(#engine.app_table.match:errors() == 1000, "Matched packets.")
   assert(link.stats(engine.app_table[xdpdevb].output.output).rxpackets == 0,
          "Too many packets received on "..xdpdevb)
end

function selftest_share_interface_worker (xdpdev, queue)
   snabb_enable_xdp()
   local c = config.new()
   local basic = require("apps.basic.basic_apps")
   local recv = xdpdev.."_q"..queue
   config.app(c, recv, XDP, {
                 ifname = xdpdev,
                 queue = queue
   })
   config.app(c, "sink", basic.Sink)
   config.link(c, recv..".output -> sink.input")
   engine.configure(c)
   engine.main{ duration=.1, no_report = true }
   print("[worker links]")
   engine.report_links()
   assert(link.stats(engine.app_table.sink.input.input).rxpackets > 0,
          "No packets received on "..recv.." in worker.")
end

function selftest_share_interface (xdpdeva, xdpmaca, xdpdevb, xdpmacb, nqueues)
   local c = config.new()
   local worker = require("core.worker")
   local basic = require("apps.basic.basic_apps")
   local synth = require("apps.test.synth")
   config.app(c, "source", synth.Synth, {
                 packets = random_v4_packets{
                    sizes = {60},
                    src = xdpmaca,
                    dst = xdpmacb
   }})
   config.app(c, "sink", basic.Sink)
   for queue = 0, nqueues-2 do
      local queue_a = xdpdeva.."_q"..queue
      local queue_b = xdpdevb.."_q"..queue
      config.app(c, queue_a, XDP, {
                    ifname = xdpdeva,
                    queue = queue
      })
     config.app(c, queue_b, XDP, {
                   ifname = xdpdevb,
                   queue = queue
     })
      config.link(c, "source.output"..queue.." -> "..queue_a..".input")
      config.link(c, queue_b..".output -> sink.input"..queue)
   end
   engine.configure(c)
   worker.start('worker', ("require('apps.xdp.xdp').selftest_share_interface_worker('%s', %d)")
                   :format(xdpdevb, nqueues-1))
   engine.main{ done=function () return not worker.status().worker.alive end,
                no_report = true }
   local worker_status = worker.status().worker.status
   print("[parent links]")
   engine.report_links()
   if worker_status ~= 0 then
      os.exit(worker_status)
   end
end<|MERGE_RESOLUTION|>--- conflicted
+++ resolved
@@ -708,8 +708,7 @@
 --  $ ip link set ens1f0 addr 02:00:00:00:00:00
 --  $ ethtool --set-channels ens1f0 combined 1
 
-function selftest ()
-   print("selftest: apps.xdp.xdp")
+function selftest_init ()
    local xdpdeva = lib.getenv("SNABB_XDP0")
    local xdpmaca = lib.getenv("SNABB_XDP_MAC0")
    local xdpdevb = lib.getenv("SNABB_XDP1")
@@ -721,25 +720,19 @@
    end
    snabb_enable_xdp()
    engine.report_load()
-   if nqueues == 1 then
-      print("test: rxtx_match")
-      selftest_rxtx_match(xdpdeva, xdpmaca, xdpdevb, xdpmacb)
-   end
-   print("test: rxtx")
-   selftest_rxtx(xdpdeva, xdpmaca, xdpdevb, xdpmacb, nqueues)
-   print("test: duplex")
-   selftest_duplex(xdpdeva, xdpmaca, xdpdevb, xdpmacb, nqueues)
-<<<<<<< HEAD
-=======
+   return xdpdeva, xdpmaca, xdpdevb, xdpmacb, nqueues
+end
+
+
+function selftest ()
+   print("selftest: apps.xdp.xdp")
+   local xdpdeva, xdpmaca, xdpdevb, xdpmacb, nqueues = selftest_init()
+   if nqueues > 1 then
+      os.exit(engine.test_skipped_code)
+   end
    print("test: rxtx_match")
    selftest_rxtx_match(xdpdeva, xdpmaca, xdpdevb, xdpmacb)
-   print("test: rxtx_match_filter")
-   selftest_rxtx_match_filter(xdpdeva, xdpmaca, xdpdevb, xdpmacb)
->>>>>>> c158ac82
-   if nqueues > 1 then
-      print("test: share_interface")
-      selftest_share_interface(xdpdeva, xdpmaca, xdpdevb, xdpmacb, nqueues)
-   end
+   -- NB: see also test_*.lua
    print("selftest ok")
 end
 
@@ -916,8 +909,29 @@
    engine.report_links()
    engine.report_apps()
    assert(#engine.app_table.match:errors() == 0, "Match errors.")
+end
+
+function selftest_rxtx_match_filter_pass (xdpdeva, xdpmaca, xdpdevb, xdpmacb)
+   local c = config.new()
+   local synth = require("apps.test.synth")
+   local npackets = require("apps.test.npackets")
+   local match = require("apps.test.match")
+   config.app(c, "source", synth.Synth, {
+                 packets = random_v4_packets{
+                    sizes = {60,64,67,128,133,192,256,384,512,777,1024,1500,1501},
+                    src = xdpmaca,
+                    dst = xdpmacb,
+                    protocol = 42
+   }})
+   config.app(c, "npackets", npackets.Npackets, {npackets=1000})
+   config.app(c, "match", match.Match)
+   config.app(c, xdpdeva, XDP, {ifname=xdpdeva})
+   config.app(c, xdpdevb, XDP, {ifname=xdpdevb, filter="ip proto 42"})
+   config.link(c, "source.output -> "..xdpdeva..".input")
+   config.link(c, xdpdevb..".output -> match.rx")
+   config.link(c, "source.copy -> npackets.input")
+   config.link(c, "npackets.output -> match.comparator")
    -- Test pass
-   engine.configure(config.new())
    config.app(c, xdpdevb, XDP, {ifname=xdpdevb, filter="ip6 proto 77"})
    engine.configure(c)
    engine.main{ duration=.1 }

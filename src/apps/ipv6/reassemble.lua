-- Use of this source code is governed by the Apache 2.0 license; see COPYING.

-- IPv6 reassembly (RFC 2460 §4.5)
--
-- This reassembly implementation will abort ongoing reassemblies if
-- it sees overlapping fragments, following the recommendation of
-- RFC 5722.
--
-- Reassembly failures are currently silent.  We could implement
-- timeouts and then we could issue "timeout exceeded" ICMP errors if 60
-- seconds go by without success; we'd need to have received the first
-- fragment though.  Additionally we should emit "parameter problem"
-- code 0 ICMP errors for non-terminal fragments whose sizes aren't a
-- multiple of 8 bytes, or for reassembled packets that are too big.

module(..., package.seeall)

local bit        = require("bit")
local ffi        = require("ffi")
local lib        = require("core.lib")
local packet     = require("core.packet")
local counter    = require("core.counter")
local link       = require("core.link")
local ipsum      = require("lib.checksum").ipsum
local ctable     = require('lib.ctable')
local ctablew    = require('apps.lwaftr.ctable_wrapper')
local token_bucket = require('lib.token_bucket')
local tsc        = require('lib.tsc')
local alarms     = require('lib.yang.alarms')
local S          = require('syscall')

local CounterAlarm = alarms.CounterAlarm
local ntohs, htons = lib.ntohs, lib.htons
local ntohl = lib.ntohl

local function bit_mask(bits) return bit.lshift(1, bits) - 1 end

local ether_header_t = ffi.typeof [[
/* All values in network byte order.  */
struct {
   uint8_t  dhost[6];
   uint8_t  shost[6];
   uint16_t type;
} __attribute__((packed))
]]
local ipv6_header_t = ffi.typeof [[
/* All values in network byte order.  */
struct {
   uint32_t v_tc_fl;               // version:4, traffic class:8, flow label:20
   uint16_t payload_length;
   uint8_t  next_header;
   uint8_t  hop_limit;
   uint8_t  src_ip[16];
   uint8_t  dst_ip[16];
   uint8_t  payload[0];
} __attribute__((packed))
]]
local fragment_header_t = ffi.typeof [[
/* All values in network byte order.  */
struct {
   uint8_t next_header;
   uint8_t reserved;
   uint16_t fragment_offset_and_flags;    // fragment_offset:13, flags:3
   uint32_t id;
   uint8_t payload[0];
} __attribute__((packed))
]]
local ether_type_ipv6 = 0x86dd
-- The fragment offset is in units of 2^3=8 bytes, and it's also shifted
-- by that many bits, so we can read its value in bytes just by masking
-- off the flags bits.
local fragment_offset_mask = bit_mask(16) - bit_mask(3)
local fragment_flag_more_fragments = 0x1
-- If a packet has the "more fragments" flag set, or the fragment
-- offset is non-zero, it is a fragment.
local fragment_proto = 44

local ether_ipv6_header_t = ffi.typeof(
   'struct { $ ether; $ ipv6; uint8_t payload[0]; } __attribute__((packed))',
   ether_header_t, ipv6_header_t)
local ether_ipv6_header_len = ffi.sizeof(ether_ipv6_header_t)
local ether_ipv6_header_ptr_t = ffi.typeof('$*', ether_ipv6_header_t)

local fragment_header_len = ffi.sizeof(fragment_header_t)
local fragment_header_ptr_t = ffi.typeof('$*', fragment_header_t)

-- Precondition: packet already has IPv6 ethertype.
local function ipv6_packet_has_valid_length(h, len)
   if len < ether_ipv6_header_len then return false end
   return ntohs(h.ipv6.payload_length) == len - ether_ipv6_header_len
end

local function swap(array, i, j)
   local tmp = array[j]
   array[j] = array[i]
   array[i] = tmp
end

-- This is an insertion sort, and only called on 2+ element arrays
local function sort_array(array, last_index)
   for i=0,last_index do
      local j = i
      while j > 0 and array[j-1] > array[j] do
         swap(array, j, j-1)
         j = j - 1
      end
   end
end

local function verify_valid_offsets(reassembly)
   if reassembly.fragment_starts[0] ~= 0 then
      return false
   end
   for i=1,reassembly.fragment_count-1 do
      if reassembly.fragment_starts[i] ~= reassembly.fragment_ends[i-1] then
         return false
      end
   end
   return true
end

Reassembler = {}
Reassembler.shm = {
   ["in-ipv6-frag-needs-reassembly"]      = {counter},
   ["in-ipv6-frag-reassembled"]           = {counter},
   ["in-ipv6-frag-reassembly-unneeded"]   = {counter},
   ["drop-ipv6-frag-invalid-reassembly"]  = {counter},
   ["drop-ipv6-frag-random-evicted"]      = {counter},
   ["memuse-ipv6-frag-reassembly-buffer"] = {counter}
}
local reassembler_config_params = {
   -- Maximum number of in-progress reassemblies.  Each one uses about
   -- 11 kB of memory.
   max_concurrent_reassemblies = { default=20000 },
   -- Maximum number of fragments to reassemble.
   max_fragments_per_reassembly = { default=40 },
   -- Maximum number of seconds to keep a partially reassembled packet
   reassembly_timeout = { default = 60 },
}

function Reassembler:new(conf)
   local o = lib.parse(conf, reassembler_config_params)

   local max_occupy = 0.9
   local params = {
      key_type = ffi.typeof[[
         struct {
            uint8_t src_addr[16];
            uint8_t dst_addr[16];
            uint32_t fragment_id;
         } __attribute__((packed))]],
      value_type = ffi.typeof([[
         struct {
            uint16_t fragment_starts[$];
            uint16_t fragment_ends[$];
            uint16_t fragment_count;
            uint16_t final_start;
            uint16_t reassembly_base;
            uint32_t running_length; // bytes copied so far
            uint64_t tstamp; // creation time in TSC ticks
            struct packet *packet;
         } __attribute((packed))]],
         o.max_fragments_per_reassembly,
         o.max_fragments_per_reassembly),
      initial_size = math.ceil(o.max_concurrent_reassemblies / max_occupy),
      max_occupancy_rate = max_occupy,
   }
   o.ctab = ctablew.new(params)
   o.scratch_fragment_key = params.key_type()
   o.scratch_reassembly = params.value_type()
   o.next_counter_update = -1

   local scan_time = o.reassembly_timeout / 2
   local scan_chunks = 100
   o.scan_tb = token_bucket.new({ rate = math.ceil(o.ctab.size / scan_time),
                                  burst_size = o.ctab.size / scan_chunks})
   o.tsc = tsc.new()
   o.ticks_per_timeout = o.tsc:tps() * o.reassembly_timeout
   o.scan_cursor = 0
   o.scan_tstamp = o.tsc:stamp()
   o.scan_interval = o.tsc:tps() * scan_time / scan_chunks + 0ULL

   alarms.add_to_inventory {
      [{alarm_type_id='incoming-ipv6-fragments'}] = {
         resource=tostring(S.getpid()),
         has_clear=true,
         description='Incoming IPv6 fragments over N fragments/s',
      }
   }
   local incoming_fragments_alarm = alarms.declare_alarm {
      [{resource=tostring(S.getpid()),alarm_type_id='incoming-ipv6-fragments'}] = {
         perceived_severity='warning',
         alarm_text='More than 10,000 IPv6 fragments per second',
      }
   }
   o.incoming_ipv6_fragments_alarm = CounterAlarm.new(incoming_fragments_alarm,
      1, 1e4, o, "in-ipv6-frag-needs-reassembly")

   return setmetatable(o, {__index=Reassembler})
end

function Reassembler:update_counters()
   counter.set(self.shm["memuse-ipv6-frag-reassembly-buffer"],
               self.ctab:get_backing_size())
end

function Reassembler:record_eviction()
   counter.add(self.shm["drop-ipv6-frag-random-evicted"])
end

function Reassembler:reassembly_success(entry)
   counter.add(self.shm["in-ipv6-frag-reassembled"])
   link.transmit(self.output.output, entry.value.packet)
   self.ctab:remove_ptr(entry)
end

function Reassembler:reassembly_error(entry, icmp_error)
   packet.free(entry.value.packet)
   self.ctab:remove_ptr(entry)
   counter.add(self.shm["drop-ipv6-frag-invalid-reassembly"])
   if icmp_error then -- This is an ICMP packet
      link.transmit(self.output.errors, icmp_error)
   end
end

<<<<<<< HEAD
function Reassembler:lookup_reassembly(h, fragment_id)
=======
local function cleanup_evicted_entry (entry)
   packet.free(entry.value.packet)
end

function Reassembler:lookup_reassembly(h, fragment)
   local fragment_id = ntohl(fragment.id)
>>>>>>> 2e5b5e89
   local key = self.scratch_fragment_key
   key.src_addr, key.dst_addr, key.fragment_id =
      h.ipv6.src_ip, h.ipv6.dst_ip, fragment_id

   local entry = self.ctab:lookup_ptr(key)
   if entry then return entry end

   local reassembly = self.scratch_reassembly
   ffi.fill(reassembly, ffi.sizeof(reassembly))
   reassembly.reassembly_base = ether_ipv6_header_len
   reassembly.running_length = ether_ipv6_header_len
   reassembly.tstamp = self.tsc:stamp()
   reassembly.packet = packet.allocate()
<<<<<<< HEAD
   -- Fragment 0 will fill in the contents of this data.
   reassembly.packet.length = ether_ipv6_header_len
=======
   packet.append(reassembly.packet, ffi.cast("uint8_t *", h),
                 ether_ipv6_header_len)
>>>>>>> 2e5b5e89

   local did_evict = false
   entry, did_evict = self.ctab:add(key, reassembly, false,
                                    cleanup_evicted_entry)
   if did_evict then self:record_eviction() end
   return entry
end

function Reassembler:handle_fragment(pkt)
   local h = ffi.cast(ether_ipv6_header_ptr_t, pkt.data)
   local fragment = ffi.cast(fragment_header_ptr_t, h.ipv6.payload)
   -- Note: keep the number of local variables to a minimum when
   -- calling lookup_reassembly to avoid "register coalescing too
   -- complex" trace aborts in ctable.
<<<<<<< HEAD
   local entry = self:lookup_reassembly(h, ntohl(fragment.id))
=======
   local entry = self:lookup_reassembly(h, fragment)
>>>>>>> 2e5b5e89
   local reassembly = entry.value
   local fragment_offset_and_flags = ntohs(fragment.fragment_offset_and_flags)
   local frag_start = bit.band(fragment_offset_and_flags, fragment_offset_mask)
   local frag_size = ntohs(h.ipv6.payload_length) - fragment_header_len

<<<<<<< HEAD

   -- Header comes from unfragmentable part of packet 0.
   if frag_start == 0 then
      local header = ffi.cast(ether_ipv6_header_ptr_t, reassembly.packet.data)
      ffi.copy(header, h, ether_ipv6_header_len)
      header.ipv6.next_header = fragment.next_header
      -- Payload length will be overwritten at end.
   end
=======
>>>>>>> 2e5b5e89
   local fcount = reassembly.fragment_count
   if fcount + 1 > self.max_fragments_per_reassembly then
      -- Too many fragments to reassembly this packet; fail.
      return self:reassembly_error(entry)
   end
   reassembly.fragment_starts[fcount] = frag_start
   reassembly.fragment_ends[fcount] = frag_start + frag_size
   if (fcount > 0 and reassembly.fragment_starts[fcount] <
       reassembly.fragment_starts[fcount - 1]) then
      sort_array(reassembly.fragment_starts, fcount)
      sort_array(reassembly.fragment_ends, fcount)
   end
   reassembly.fragment_count = fcount + 1
   if bit.band(fragment_offset_and_flags, fragment_flag_more_fragments) == 0 then
      if reassembly.final_start ~= 0 then
         -- There cannot be more than one final fragment.
         return self:reassembly_error(entry)
      else
         reassembly.final_start = frag_start
      end
   elseif bit.band(frag_size, 0x7) ~= 0 then
      -- The size of all non-terminal fragments must be a multiple of 8.
      -- Here we should send "ICMP Parameter Problem, Code 0 to the
      -- source of the fragment, pointing to the Payload Length field of
      -- the fragment packet".
      return self:reassembly_error(entry)
   end

   -- Limit the scope of max_data_offset
   do
      local max_data_offset = ether_ipv6_header_len + frag_start + frag_size
      if max_data_offset > ffi.sizeof(reassembly.packet.data) then
         -- Snabb packets have a maximum size of 10240 bytes.
         return self:reassembly_error(entry)
      end
      ffi.copy(reassembly.packet.data + reassembly.reassembly_base + frag_start,
               fragment.payload, frag_size)
      reassembly.packet.length = math.max(reassembly.packet.length,
                                          max_data_offset)
      reassembly.running_length = reassembly.running_length + frag_size
   end

   if reassembly.final_start == 0 then
      -- Still reassembling.
      return
   elseif reassembly.running_length ~= reassembly.packet.length then
      -- Still reassembling.
      return
   elseif not verify_valid_offsets(reassembly) then
      return self:reassembly_error(entry)
   else
      -- Limit the scope of header
      do
         local header = ffi.cast(ether_ipv6_header_ptr_t, reassembly.packet.data)
         header.ipv6.payload_length = htons(reassembly.packet.length - ether_ipv6_header_len)
<<<<<<< HEAD
=======
         header.ipv6.next_header = fragment.next_header
>>>>>>> 2e5b5e89
      end
      return self:reassembly_success(entry)
   end
end

function Reassembler:expire (now)
   local cursor = self.scan_cursor
   for i = 1, self.scan_tb:take_burst() do
      local entry
      cursor, entry = self.ctab:next_entry(cursor, cursor + 1)
      if entry then
         if now - entry.value.tstamp > self.ticks_per_timeout then
            self:reassembly_error(entry)
         else
            cursor = cursor + 1
         end
      end
   end
   self.scan_cursor = cursor
   self.scan_tstamp = now
end

function Reassembler:push ()
   local input, output = self.input.input, self.output.output

   self.incoming_ipv6_fragments_alarm:check()

   do
      local now = self.tsc:stamp()
      if now - self.scan_tstamp > self.scan_interval then
         self:expire(now)
      end
   end

   for _ = 1, link.nreadable(input) do
      local pkt = link.receive(input)
      local h = ffi.cast(ether_ipv6_header_ptr_t, pkt.data)
      if ntohs(h.ether.type) ~= ether_type_ipv6 then
         -- Not IPv6; forward it on.  FIXME: should make a different
         -- counter here.
         counter.add(self.shm["in-ipv6-frag-reassembly-unneeded"])
         link.transmit(output, pkt)
      elseif not ipv6_packet_has_valid_length(h, pkt.length) then
         -- IPv6 packet has invalid length; drop.  FIXME: Should add a
         -- counter here.
         packet.free(pkt)
      elseif h.ipv6.next_header == fragment_proto then
         -- A fragment; try to reassemble.
         counter.add(self.shm["in-ipv6-frag-needs-reassembly"])
         link.transmit(input, pkt)
      else
         -- Not fragmented; forward it on.
         counter.add(self.shm["in-ipv6-frag-reassembly-unneeded"])
         link.transmit(output, pkt)
      end
   end

   for _ = 1, link.nreadable(input) do
      local pkt = link.receive(input)
      self:handle_fragment(pkt)
      packet.free(pkt)
   end

   if self.next_counter_update < engine.now() then
      -- Update counters every second, but add a bit of jitter to smooth
      -- things out.
      self:update_counters()
      self.next_counter_update = engine.now() + math.random(0.9, 1.1)
   end
end

function selftest()
   print("selftest: apps.ipv6.reassemble")

   local shm        = require("core.shm")
   local datagram   = require("lib.protocol.datagram")
   local ether      = require("lib.protocol.ethernet")
   local ipv6       = require("lib.protocol.ipv6")
   local Fragmenter = require("apps.ipv6.fragment").Fragmenter

   local ethertype_ipv6 = 0x86dd

   local function random_ipv6() return lib.random_bytes(16) end
   local function random_mac() return lib.random_bytes(6) end

   -- Returns a new packet containing an Ethernet frame with an IPv6
   -- header followed by PAYLOAD_SIZE random bytes.
   local function make_test_packet(payload_size)
      local pkt = packet.from_pointer(lib.random_bytes(payload_size),
                                      payload_size)
      local eth_h = ether:new({ src = random_mac(), dst = random_mac(),
                                type = ethertype_ipv6 })
      local ip_h  = ipv6:new({ src = random_ipv6(), dst = random_ipv6(),
                               next_header = 0xff, hop_limit = 64 })
      ip_h:payload_length(payload_size)

      local dgram = datagram:new(pkt)
      dgram:push(ip_h)
      dgram:push(eth_h)
      return dgram:packet()
   end

   local function fragment(pkt, mtu)
      local fragment = Fragmenter:new({mtu=mtu})
      fragment.shm = shm.create_frame("apps/fragmenter", fragment.shm)
      fragment.input = { input = link.new('fragment input') }
      fragment.output = { output = link.new('fragment output') }
      link.transmit(fragment.input.input, packet.clone(pkt))
      fragment:push()
      local ret = {}
      while not link.empty(fragment.output.output) do
         table.insert(ret, link.receive(fragment.output.output))
      end
      shm.delete_frame(fragment.shm)
      link.free(fragment.input.input, 'fragment input')
      link.free(fragment.output.output, 'fragment output')
      return ret
   end

   local function permute_indices(lo, hi)
      if lo == hi then return {{hi}} end
      local ret = {}
      for _, tail in ipairs(permute_indices(lo + 1, hi)) do
         for pos = 1, #tail + 1 do
            local order = lib.deepcopy(tail)
            table.insert(order, pos, lo)
            table.insert(ret, order)
         end
      end
      return ret
   end

   for _, size in ipairs({100, 400, 1000, 1500, 2000}) do
      local pkt = make_test_packet(size)
      for mtu = 1280, 2500, 113 do
         local fragments = fragment(pkt, mtu)
         for _, order in ipairs(permute_indices(1, #fragments)) do
            local reassembler = Reassembler:new {
               max_concurrent_reassemblies = 100,
               max_fragments_per_reassembly = 20
            }
            reassembler.shm = shm.create_frame(
               "apps/reassembler", reassembler.shm)
            reassembler.input = { input = link.new('reassembly input') }
            reassembler.output = { output = link.new('reassembly output') }
            local last = table.remove(order)
            for _, i in ipairs(order) do
               link.transmit(reassembler.input.input,
                             packet.clone(fragments[i]))
               reassembler:push()
               assert(link.empty(reassembler.output.output))
            end
            link.transmit(reassembler.input.input,
                          packet.clone(fragments[last]))
            reassembler:push()
            assert(link.nreadable(reassembler.output.output) == 1)
            local result = link.receive(reassembler.output.output)
            assert(pkt.length == result.length)
            for i = ether:sizeof(), result.length - 1 do
               local expected, actual = pkt.data[i], result.data[i]
               assert(expected == actual,
                      "pkt["..i.."] expected "..expected..", got "..actual)
            end
            packet.free(result)
            link.free(reassembler.input.input, 'reassembly input')
            link.free(reassembler.output.output, 'reassembly output')
            shm.delete_frame(reassembler.shm)
         end
         for _, p in ipairs(fragments) do packet.free(p) end
      end
      packet.free(pkt)
   end

   print("selftest: ok")
end<|MERGE_RESOLUTION|>--- conflicted
+++ resolved
@@ -223,16 +223,12 @@
    end
 end
 
-<<<<<<< HEAD
-function Reassembler:lookup_reassembly(h, fragment_id)
-=======
 local function cleanup_evicted_entry (entry)
    packet.free(entry.value.packet)
 end
 
 function Reassembler:lookup_reassembly(h, fragment)
    local fragment_id = ntohl(fragment.id)
->>>>>>> 2e5b5e89
    local key = self.scratch_fragment_key
    key.src_addr, key.dst_addr, key.fragment_id =
       h.ipv6.src_ip, h.ipv6.dst_ip, fragment_id
@@ -246,13 +242,8 @@
    reassembly.running_length = ether_ipv6_header_len
    reassembly.tstamp = self.tsc:stamp()
    reassembly.packet = packet.allocate()
-<<<<<<< HEAD
-   -- Fragment 0 will fill in the contents of this data.
-   reassembly.packet.length = ether_ipv6_header_len
-=======
    packet.append(reassembly.packet, ffi.cast("uint8_t *", h),
                  ether_ipv6_header_len)
->>>>>>> 2e5b5e89
 
    local did_evict = false
    entry, did_evict = self.ctab:add(key, reassembly, false,
@@ -267,27 +258,12 @@
    -- Note: keep the number of local variables to a minimum when
    -- calling lookup_reassembly to avoid "register coalescing too
    -- complex" trace aborts in ctable.
-<<<<<<< HEAD
-   local entry = self:lookup_reassembly(h, ntohl(fragment.id))
-=======
    local entry = self:lookup_reassembly(h, fragment)
->>>>>>> 2e5b5e89
    local reassembly = entry.value
    local fragment_offset_and_flags = ntohs(fragment.fragment_offset_and_flags)
    local frag_start = bit.band(fragment_offset_and_flags, fragment_offset_mask)
    local frag_size = ntohs(h.ipv6.payload_length) - fragment_header_len
 
-<<<<<<< HEAD
-
-   -- Header comes from unfragmentable part of packet 0.
-   if frag_start == 0 then
-      local header = ffi.cast(ether_ipv6_header_ptr_t, reassembly.packet.data)
-      ffi.copy(header, h, ether_ipv6_header_len)
-      header.ipv6.next_header = fragment.next_header
-      -- Payload length will be overwritten at end.
-   end
-=======
->>>>>>> 2e5b5e89
    local fcount = reassembly.fragment_count
    if fcount + 1 > self.max_fragments_per_reassembly then
       -- Too many fragments to reassembly this packet; fail.
@@ -343,10 +319,7 @@
       do
          local header = ffi.cast(ether_ipv6_header_ptr_t, reassembly.packet.data)
          header.ipv6.payload_length = htons(reassembly.packet.length - ether_ipv6_header_len)
-<<<<<<< HEAD
-=======
          header.ipv6.next_header = fragment.next_header
->>>>>>> 2e5b5e89
       end
       return self:reassembly_success(entry)
    end

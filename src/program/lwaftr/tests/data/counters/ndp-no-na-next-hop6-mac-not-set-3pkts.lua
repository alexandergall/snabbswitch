return {
   ["hairpin-ipv4-bytes"] = 66,
   ["hairpin-ipv4-packets"] = 1,
   ["in-ipv6-bytes"] = 212,
   ["in-ipv6-frag-reassembly-unneeded"] = 3,
   ["in-ipv6-packets"] = 2,
<<<<<<< HEAD
   ["memuse-ipv4-frag-reassembly-buffer"] = 728203264,
   ["memuse-ipv6-frag-reassembly-buffer"] = 11378176,
=======
   ["memuse-ipv4-frag-reassembly-buffer"] = 11378176,
   ["memuse-ipv6-frag-reassembly-buffer"] = 728203264,
>>>>>>> b985cb45
   ["out-ipv4-bytes"] = 66,
   ["out-ipv4-frag-not"] = 1,
   ["out-ipv4-packets"] = 1,
   ["out-ipv6-bytes"] = 106,
   ["out-ipv6-frag-not"] = 2,
   ["out-ipv6-packets"] = 1,
}<|MERGE_RESOLUTION|>--- conflicted
+++ resolved
@@ -4,13 +4,8 @@
    ["in-ipv6-bytes"] = 212,
    ["in-ipv6-frag-reassembly-unneeded"] = 3,
    ["in-ipv6-packets"] = 2,
-<<<<<<< HEAD
-   ["memuse-ipv4-frag-reassembly-buffer"] = 728203264,
+   ["memuse-ipv4-frag-reassembly-buffer"] = 11378176,
    ["memuse-ipv6-frag-reassembly-buffer"] = 11378176,
-=======
-   ["memuse-ipv4-frag-reassembly-buffer"] = 11378176,
-   ["memuse-ipv6-frag-reassembly-buffer"] = 728203264,
->>>>>>> b985cb45
    ["out-ipv4-bytes"] = 66,
    ["out-ipv4-frag-not"] = 1,
    ["out-ipv4-packets"] = 1,

--- conflicted
+++ resolved
@@ -234,59 +234,39 @@
    config.link(c, 'fragmenterv6.output -> '..v6_out)
 end
 
-<<<<<<< HEAD
-function load_phy(c, conf, v4_nic_name, v6_nic_name)
+function load_phy(c, conf, v4_nic_name, v6_nic_name, ring_buffer_size)
    local v4_pci, _ = next(conf.softwire_config.instance)
    local queue = conf.softwire_config.instance[v4_pci].queue.values[1]
    local v6_pci = queue.external_interface.device
+   local v4_info = pci.device_info(v4_pci)
+   local v6_info = pci.device_info(v6_pci)
    validate_pci_devices({v4_pci, v6_pci})
    lwaftr_app(c, conf, v4_pci)
 
-   config.app(c, v4_nic_name, Intel82599, {
+   config.app(c, v4_nic_name, require(v4_info.driver).driver, {
       pciaddr=v4_pci,
-      vmdq=queue.external_interface.vlan_tag,
+      vmdq=true, -- Needed to enable MAC filtering/stamping.
       vlan=queue.external_interface.vlan_tag,
       rxcounter=1,
+      ring_buffer_size=ring_buffer_size,
       macaddr=ethernet:ntop(queue.external_interface.mac)})
-   config.app(c, v6_nic_name, Intel82599, {
+   config.app(c, v6_nic_name, require(v6_info.driver).driver, {
       pciaddr=v6_pci,
-      vmdq=queue.internal_interface.vlan_tag,
+      vmdq=true, -- Needed to enable MAC filtering/stamping.
       vlan=queue.internal_interface.vlan_tag,
       rxcounter=1,
+      ring_buffer_size=ring_buffer_size,
       macaddr = ethernet:ntop(queue.internal_interface.mac)})
-=======
-function load_phy(c, conf, v4_nic_name, v4_nic_pci,
-                  v6_nic_name, v6_nic_pci, ring_buffer_size)
-   lwaftr_app(c, conf)
-   local external_interface = conf.softwire_config.external_interface
-   local internal_interface = conf.softwire_config.internal_interface
-   local v4_info = pci.device_info(v4_nic_pci)
-   local v6_info = pci.device_info(v6_nic_pci)
-
-   config.app(c, v4_nic_name, require(v4_info.driver).driver, {
-      pciaddr=v4_nic_pci,
-      vmdq=true, -- Needed to enable MAC filtering/stamping.
-      vlan=external_interface.vlan_tag,
-      rxcounter=1,
-      ring_buffer_size=ring_buffer_size,
-      macaddr=ethernet:ntop(external_interface.mac)})
-   config.app(c, v6_nic_name, require(v4_info.driver).driver, {
-      pciaddr=v6_nic_pci,
-      vmdq=true, -- Needed to enable MAC filtering/stamping.
-      vlan=internal_interface.vlan_tag,
-      rxcounter=1,
-      ring_buffer_size=ring_buffer_size,
-      macaddr=ethernet:ntop(internal_interface.mac)})
->>>>>>> c8df78de
 
    link_source(c, v4_nic_name..'.'..v4_info.tx, v6_nic_name..'.'..v6_info.tx)
    link_sink(c,   v4_nic_name..'.'..v4_info.rx, v6_nic_name..'.'..v6_info.rx)
 end
 
 function load_on_a_stick(c, conf, args)
-<<<<<<< HEAD
    local pciaddr, _ = next(conf.softwire_config.instance)
    local queue = conf.softwire_config.instance[pciaddr].queue.values[1]
+   local device = pci.device_info(pciaddr)
+   local driver = require(device.driver).driver
    validate_pci_devices({pciaddr})
    lwaftr_app(c, conf, pciaddr)
    local v4_nic_name, v6_nic_name, v4v6, mirror = args.v4_nic_name,
@@ -294,28 +274,12 @@
 
    if v4v6 then
       assert(queue.external_interface.vlan_tag == queue.internal_interface.vlan_tag)
-      config.app(c, 'nic', Intel82599, {
-         pciaddr = pciaddr,
-         vmdq=queue.external_interface.vlan_tag,
-         vlan=queue.external_interface.vlan_tag,
-         macaddr = ethernet:ntop(queue.external_interface.mac)})
-=======
-   lwaftr_app(c, conf)
-   local v4_nic_name, v6_nic_name, v4v6, pciaddr, mirror = args.v4_nic_name,
-      args.v6_nic_name, args.v4v6, args.pciaddr, args.mirror
-   local external_interface = conf.softwire_config.external_interface
-   local internal_interface = conf.softwire_config.internal_interface
-   local device = pci.device_info(pciaddr)
-   local driver = require(device.driver).driver
-
-   if v4v6 then
       config.app(c, 'nic', driver, {
          pciaddr = pciaddr,
          vmdq=true, -- Needed to enable MAC filtering/stamping.
-         vlan=external_interface.vlan_tag,
+         vlan=queue.external_interface.vlan_tag,
          ring_buffer_size=args.ring_buffer_size,
-         macaddr=ethernet:ntop(external_interface.mac)})
->>>>>>> c8df78de
+         macaddr = ethernet:ntop(queue.external_interface.mac)})
       if mirror then
          local Tap = require("apps.tap.tap").Tap
          local ifname = mirror
@@ -335,25 +299,16 @@
    else
       config.app(c, v4_nic_name, driver, {
          pciaddr = pciaddr,
-<<<<<<< HEAD
-         vmdq=queue.external_interface.vlan_tag,
+         vmdq=true, -- Needed to enable MAC filtering/stamping.
          vlan=queue.external_interface.vlan_tag,
+         ring_buffer_size=args.ring_buffer_size,
          macaddr = ethernet:ntop(queue.external_interface.mac)})
-      config.app(c, v6_nic_name, Intel82599, {
-         pciaddr = pciaddr,
-         vmdq=queue.internal_interface.vlan_tag,
-         vlan=queue.internal_interface.vlan_tag,
-         macaddr = ethernet:ntop(queue.internal_interface.mac)})
-=======
-         vmdq=true, -- Needed to enable MAC filtering/stamping.
-         vlan=external_interface.vlan_tag,
-         macaddr = ethernet:ntop(external_interface.mac)})
       config.app(c, v6_nic_name, driver, {
          pciaddr = pciaddr,
          vmdq=true, -- Needed to enable MAC filtering/stamping.
-         vlan=internal_interface.vlan_tag,
-         macaddr = ethernet:ntop(internal_interface.mac)})
->>>>>>> c8df78de
+         vlan=queue.internal_interface.vlan_tag,
+         ring_buffer_size=args.ring_buffer_size,
+         macaddr = ethernet:ntop(queue.internal_interface.mac)})
 
       link_source(c, v4_nic_name..'.'..device.tx, v6_nic_name..'.'..device.tx)
       link_sink(c,   v4_nic_name..'.'..device.rx, v6_nic_name..'.'..device.rx)

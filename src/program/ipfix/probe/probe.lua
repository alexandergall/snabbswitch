--- conflicted
+++ resolved
@@ -130,13 +130,8 @@
          end
       end,
       ["maps-log"] = function (arg)
-<<<<<<< HEAD
-         if arg then
+         if arg ~= "" then
             maps_logfile = arg
-=======
-         if arg ~= "" then
-            maps_log_fh = assert(io.open(arg, "a"))
->>>>>>> 84b486a1
          end
       end,
       ipfix = function (arg)

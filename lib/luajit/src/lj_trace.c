/*
** Trace management.
** Copyright (C) 2005-2017 Mike Pall. See Copyright Notice in luajit.h
*/

#define lj_trace_c
#define LUA_CORE

#include "lj_obj.h"


#include "lj_gc.h"
#include "lj_err.h"
#include "lj_debug.h"
#include "lj_str.h"
#include "lj_frame.h"
#include "lj_state.h"
#include "lj_bc.h"
#include "lj_ir.h"
#include "lj_jit.h"
#include "lj_iropt.h"
#include "lj_mcode.h"
#include "lj_trace.h"
#include "lj_snap.h"
#include "lj_gdbjit.h"
#include "lj_record.h"
#include "lj_asm.h"
#include "lj_dispatch.h"
#include "lj_vm.h"
#include "lj_target.h"
#include "lj_auditlog.h"

/* -- Error handling ------------------------------------------------------ */

/* Synchronous abort with error message. */
void lj_trace_err(jit_State *J, TraceError e)
{
  setnilV(&J->errinfo);  /* No error info. */
  setintV(J->L->top++, (int32_t)e);
  lj_err_throw(J->L, LUA_ERRRUN);
}

/* Synchronous abort with error message and error info. */
void lj_trace_err_info(jit_State *J, TraceError e)
{
  setintV(J->L->top++, (int32_t)e);
  lj_err_throw(J->L, LUA_ERRRUN);
}

/* -- Trace management ---------------------------------------------------- */

/* The current trace is first assembled in J->cur. The variable length
** arrays point to shared, growable buffers (J->irbuf etc.). When trace
** recording ends successfully, the current trace and its data structures
** are copied to a new (compact) GCtrace object.
*/

/* Find a free trace number. */
static TraceNo trace_findfree(jit_State *J)
{
  if (J->freetrace == 0)
    J->freetrace = 1;
  /* Search for a free slot. */
  for (; J->freetrace < TRACE_MAX; J->freetrace++)
    if (traceref(J, J->freetrace) == NULL)
      return J->freetrace++;
  /* No free slot in trace array. */
  return 0;
}

#define TRACE_APPENDVEC(field, szfield, tp) \
  T->field = (tp *)p; \
  memcpy(p, J->cur.field, J->cur.szfield*sizeof(tp)); \
  p += J->cur.szfield*sizeof(tp);

/* Allocate space for copy of T. */
GCtrace * lj_trace_alloc(lua_State *L, GCtrace *T)
{
  size_t sztr = ((sizeof(GCtrace)+7)&~7);
  size_t szins = (T->nins-T->nk)*sizeof(IRIns);
  size_t sz = sztr + szins +
	      T->nsnap*sizeof(SnapShot) +
	      T->nsnapmap*sizeof(SnapEntry);
  GCtrace *T2 = lj_mem_newt(L, (MSize)sz, GCtrace);
  char *p = (char *)T2 + sztr;
  T2->gct = ~LJ_TTRACE;
  T2->marked = 0;
  T2->traceno = 0;
  T2->ir = (IRIns *)p - T->nk;
  T2->nins = T->nins;
  T2->nk = T->nk;
  T2->nsnap = T->nsnap;
  T2->nsnapmap = T->nsnapmap;
  /* Set szirmcode into T2 allocated memory. May be unallocated in T.
  ** +2 extra spaces for the last instruction and the trace header at [0].
  */
  T2->nszirmcode = T->nins+2-REF_BIAS;
  T2->szirmcode = lj_mem_newt(L, T2->nszirmcode*sizeof(uint16_t), uint16_t);
  memset(T2->szirmcode, 0, T2->nszirmcode*sizeof(uint16_t));
  memcpy(p, T->ir + T->nk, szins);
  return T2;
}

/* Save current trace by copying and compacting it. */
static void trace_save(jit_State *J, GCtrace *T)
{
  size_t sztr = ((sizeof(GCtrace)+7)&~7);
  size_t szins = (J->cur.nins-J->cur.nk)*sizeof(IRIns);
  size_t nszirmcode = T->nszirmcode;
  uint16_t *szirmcode = T->szirmcode;
  char *p = (char *)T + sztr;
  memcpy(T, &J->cur, sizeof(GCtrace));
  T->parent = J->parent;
  T->exitno = J->exitno;
  setgcrefr(T->nextgc, J2G(J)->gc.root);
  setgcrefp(J2G(J)->gc.root, T);
  newwhite(J2G(J), T);
  T->gct = ~LJ_TTRACE;
  T->ir = (IRIns *)p - J->cur.nk;  /* The IR has already been copied above. */
  p += szins;
  TRACE_APPENDVEC(snap, nsnap, SnapShot)
  TRACE_APPENDVEC(snapmap, nsnapmap, SnapEntry)
  /* Set szirmcode into T2 allocated memory. May be unallocated in T. */
  T->nszirmcode = nszirmcode;
  T->szirmcode = szirmcode;
  J->cur.traceno = 0;
  J->curfinal = NULL;
  setgcrefp(J->trace[T->traceno], T);
  lj_gc_barriertrace(J2G(J), T->traceno);
  lj_gdbjit_addtrace(J, T);
<<<<<<< HEAD
=======
  lj_ctype_log(J->L);
>>>>>>> 1566a0ce
  lj_auditlog_trace_stop(J, T);
}

void lj_trace_free(global_State *g, GCtrace *T)
{
  jit_State *J = G2J(g);
  if (T->traceno) {
    lj_gdbjit_deltrace(J, T);
    setgcrefnull(J->trace[T->traceno]);
  }
  lj_mem_free(g, T->szirmcode, T->nszirmcode*sizeof(uint16_t));
  lj_mem_free(g, T,
    ((sizeof(GCtrace)+7)&~7) + (T->nins-T->nk)*sizeof(IRIns) +
    T->nsnap*sizeof(SnapShot) + T->nsnapmap*sizeof(SnapEntry));
}

/* Re-enable compiling a prototype by unpatching any modified bytecode. */
void lj_trace_reenableproto(GCproto *pt)
{
  if ((pt->flags & PROTO_ILOOP)) {
    BCIns *bc = proto_bc(pt);
    BCPos i, sizebc = pt->sizebc;;
    pt->flags &= ~PROTO_ILOOP;
    if (bc_op(bc[0]) == BC_IFUNCF)
      setbc_op(&bc[0], BC_FUNCF);
    for (i = 1; i < sizebc; i++) {
      BCOp op = bc_op(bc[i]);
      if (op == BC_IFORL || op == BC_IITERL || op == BC_ILOOP)
	setbc_op(&bc[i], (int)op+(int)BC_LOOP-(int)BC_ILOOP);
    }
  }
}

/* Unpatch the bytecode modified by a root trace. */
static void trace_unpatch(jit_State *J, GCtrace *T)
{
  BCOp op = bc_op(T->startins);
  BCIns *pc = mref(T->startpc, BCIns);
  UNUSED(J);
  if (op == BC_JMP)
    return;  /* No need to unpatch branches in parent traces (yet). */
  switch (bc_op(*pc)) {
  case BC_JFORL:
    lua_assert(traceref(J, bc_d(*pc)) == T);
    *pc = T->startins;
    pc += bc_j(T->startins);
    lua_assert(bc_op(*pc) == BC_JFORI);
    setbc_op(pc, BC_FORI);
    break;
  case BC_JITERL:
  case BC_JLOOP:
    lua_assert(op == BC_ITERL || op == BC_LOOP || bc_isret(op));
    *pc = T->startins;
    break;
  case BC_JMP:
    lua_assert(op == BC_ITERL);
    pc += bc_j(*pc)+2;
    if (bc_op(*pc) == BC_JITERL) {
      lua_assert(traceref(J, bc_d(*pc)) == T);
      *pc = T->startins;
    }
    break;
  case BC_JFUNCF:
    lua_assert(op == BC_FUNCF);
    *pc = T->startins;
    break;
  default:  /* Already unpatched. */
    break;
  }
}

/* Flush a root trace. */
static void trace_flushroot(jit_State *J, GCtrace *T)
{
  GCproto *pt = &gcref(T->startpt)->pt;
  lua_assert(T->root == 0 && pt != NULL);
  /* First unpatch any modified bytecode. */
  trace_unpatch(J, T);
  /* Unlink root trace from chain anchored in prototype. */
  if (pt->trace == T->traceno) {  /* Trace is first in chain. Easy. */
    pt->trace = T->nextroot;
  } else if (pt->trace) {  /* Otherwise search in chain of root traces. */
    GCtrace *T2 = traceref(J, pt->trace);
    if (T2) {
      for (; T2->nextroot; T2 = traceref(J, T2->nextroot))
	if (T2->nextroot == T->traceno) {
	  T2->nextroot = T->nextroot;  /* Unlink from chain. */
	  break;
	}
    }
  }
}

/* Flush a trace. Only root traces are considered. */
void lj_trace_flush(jit_State *J, TraceNo traceno)
{
  if (traceno > 0 && traceno < TRACE_MAX) {
    GCtrace *T = traceref(J, traceno);
    if (T && T->root == 0)
      trace_flushroot(J, T);
  }
}

/* Flush all traces associated with a prototype. */
void lj_trace_flushproto(global_State *g, GCproto *pt)
{
  while (pt->trace != 0)
    trace_flushroot(G2J(g), traceref(G2J(g), pt->trace));
}

/* Flush all traces. */
int lj_trace_flushall(lua_State *L)
{
  jit_State *J = L2J(L);
  global_State *g = G(L);
  ptrdiff_t i;
  if ((J2G(J)->hookmask & HOOK_GC))
    return 1;
  lj_auditlog_trace_flushall(J);
<<<<<<< HEAD
  for (i = (ptrdiff_t)J->sizetrace-1; i > 0; i--) {
    GCtrace *T = traceref(J, i);
    if (T) {
      if (T->root == 0)
	trace_flushroot(J, T);
      lj_gdbjit_deltrace(J, T);
      T->traceno = T->link = 0;  /* Blacklist the link for cont_stitch. */
      setgcrefnull(J->trace[i]);
=======
  if (J->trace) {
    for (i = (ptrdiff_t)TRACE_MAX-1; i > 0; i--) {
      GCtrace *T = traceref(J, i);
      if (T) {
        if (T->root == 0)
          trace_flushroot(J, T);
        lj_gdbjit_deltrace(J, T);
        T->traceno = T->link = 0;  /* Blacklist the link for cont_stitch. */
        setgcrefnull(J->trace[i]);
      }
>>>>>>> 1566a0ce
    }
  }
  J->cur.traceno = 0;
  J->ntraces = 0;
  J->freetrace = 0;
  g->lasttrace = 0;
  /* Unpatch blacklisted byte codes. */
  GCRef *p = &(G(L)->gc.root);
  GCobj *o;
  while ((o = gcref(*p)) != NULL) {
    if (o->gch.gct == ~LJ_TPROTO) {
      lj_trace_reenableproto(gco2pt(o));
    }
    p = &o->gch.nextgc;
  }
  /* Clear penalty cache. */
  memset(J->penalty, 0, sizeof(J->penalty));
  /* Reset hotcounts. */
  lj_dispatch_init_hotcount(J2G(J));
  /* Free the whole machine code and invalidate all exit stub groups. */
  lj_mcode_free(J);
  memset(J->exitstubgroup, 0, sizeof(J->exitstubgroup));
  return 0;
}

/* Initialize JIT compiler state. */
void lj_trace_initstate(global_State *g)
{
  jit_State *J = G2J(g);
  TValue *tv;

  /* Initialize aligned SIMD constants. */
  tv = LJ_KSIMD(J, LJ_KSIMD_ABS);
  tv[0].u64 = U64x(7fffffff,ffffffff);
  tv[1].u64 = U64x(7fffffff,ffffffff);
  tv = LJ_KSIMD(J, LJ_KSIMD_NEG);
  tv[0].u64 = U64x(80000000,00000000);
  tv[1].u64 = U64x(80000000,00000000);

  /* Initialize 32/64 bit constants. */
  J->k64[LJ_K64_TOBIT].u64 = U64x(43380000,00000000);
  J->k64[LJ_K64_2P64].u64 = U64x(43f00000,00000000);
  J->k32[LJ_K32_M2P64_31] = LJ_64 ? 0xdf800000 : 0xcf000000;
  J->k64[LJ_K64_M2P64].u64 = U64x(c3f00000,00000000);
}

/* Free everything associated with the JIT compiler state. */
void lj_trace_freestate(global_State *g)
{
  jit_State *J = G2J(g);
#ifdef LUA_USE_ASSERT
  {  /* This assumes all traces have already been freed. */
    ptrdiff_t i;
    for (i = 1; i < (ptrdiff_t)TRACE_MAX-1; i++)
      lua_assert(i == (ptrdiff_t)J->cur.traceno || traceref(J, i) == NULL);
  }
#endif
  lj_mcode_free(J);
<<<<<<< HEAD
  lj_mem_freevec(g, J->trace, J->sizetrace, GCRef);
=======
>>>>>>> 1566a0ce
}

/* -- Penalties and blacklisting ------------------------------------------ */

/* Blacklist a bytecode instruction. */
static void blacklist_pc(GCproto *pt, BCIns *pc)
{
  setbc_op(pc, (int)bc_op(*pc)+(int)BC_ILOOP-(int)BC_LOOP);
  pt->flags |= PROTO_ILOOP;
}

/* Penalize a bytecode instruction. Return true when blacklisted. */
static int penalty_pc(jit_State *J, GCproto *pt, BCIns *pc, TraceError e)
{
  uint32_t i, val = PENALTY_MIN;
  for (i = 0; i < PENALTY_SLOTS; i++)
    if (mref(J->penalty[i].pc, const BCIns) == pc) {  /* Cache slot found? */
      /* First try to bump its hotcount several times. */
      val = ((uint32_t)J->penalty[i].val << 1) +
	    LJ_PRNG_BITS(J, PENALTY_RNDBITS);
      if (val > PENALTY_MAX) {
	blacklist_pc(pt, pc);  /* Blacklist it, if that didn't help. */
	return 1;
      }
      goto setpenalty;
    }
  /* Assign a new penalty cache slot. */
  i = J->penaltyslot;
  J->penaltyslot = (J->penaltyslot + 1) & (PENALTY_SLOTS-1);
  setmref(J->penalty[i].pc, pc);
setpenalty:
  J->penalty[i].val = val;
  J->penalty[i].reason = e;
  hotcount_set(J2GG(J), pc+1, val);
  return 0;
}

/* Check if this is the last attempt to compile a side trace.
** (If so the next attempt will just record a fallback to the interpreter.)
**/
static int last_try(jit_State *J)
{
  GCtrace *parent = traceref(J, J->parent);
  int count = parent->snap[J->exitno].count;
  return count+1 >= J->param[JIT_P_hotexit] + J->param[JIT_P_tryside];
}


/* -- Trace compiler state machine ---------------------------------------- */

/* Start tracing. */
static void trace_start(jit_State *J)
{
  TraceNo traceno;

  if ((J->pt->flags & PROTO_NOJIT)) {  /* JIT disabled for this proto? */
    if (J->parent == 0 && J->exitno == 0) {
      /* Lazy bytecode patching to disable hotcount events. */
      lua_assert(bc_op(*J->pc) == BC_FORL || bc_op(*J->pc) == BC_ITERL ||
		 bc_op(*J->pc) == BC_LOOP || bc_op(*J->pc) == BC_FUNCF);
      setbc_op(J->pc, (int)bc_op(*J->pc)+(int)BC_ILOOP-(int)BC_LOOP);
      J->pt->flags |= PROTO_ILOOP;
    }
    J->state = LJ_TRACE_IDLE;  /* Silently ignored. */
    return;
  }

  /* Get a new trace number. */
  traceno = trace_findfree(J);
  if (traceno == 0 || J->ntraces >= J->param[JIT_P_maxtrace]) {  /* No free trace? */
    lua_assert((J2G(J)->hookmask & HOOK_GC) == 0);
    lj_trace_flushall(J->L);
    J->state = LJ_TRACE_IDLE;  /* Silently ignored. */
    return;
  }
  setgcrefp(J->trace[traceno], &J->cur);

  /* Setup enough of the current trace to be able to send the vmevent. 
     XXX Still needed with vmevent removed? -lukego */
  memset(&J->cur, 0, sizeof(GCtrace));
  J->cur.traceno = traceno;
  J->cur.nins = J->cur.nk = REF_BASE;
  J->cur.ir = J->irbuf;
  J->cur.snap = J->snapbuf;
  J->cur.snapmap = J->snapmapbuf;
  J->cur.nszirmcode = 0;	/* Only present in assembled trace. */
  J->cur.szirmcode = NULL;
  J->mergesnap = 0;
  J->needsnap = 0;
  J->bcskip = 0;
  J->guardemit.irt = 0;
  J->postproc = LJ_POST_NONE;
  lj_resetsplit(J);
  J->retryrec = 0;
  J->ktrace = 0;
  setgcref(J->cur.startpt, obj2gco(J->pt));

  lj_record_setup(J);
}

/* Stop tracing. */
static void trace_stop(jit_State *J)
{
  BCIns *pc = mref(J->cur.startpc, BCIns);
  BCOp op = bc_op(J->cur.startins);
  GCproto *pt = &gcref(J->cur.startpt)->pt;
  TraceNo traceno = J->cur.traceno;
  GCtrace *T = J->curfinal;
  int i;

  switch (op) {
  case BC_FORL:
    setbc_op(pc+bc_j(J->cur.startins), BC_JFORI);  /* Patch FORI, too. */
    /* fallthrough */
  case BC_LOOP:
  case BC_ITERL:
  case BC_FUNCF:
    /* Patch bytecode of starting instruction in root trace. */
    setbc_op(pc, (int)op+(int)BC_JLOOP-(int)BC_LOOP);
    setbc_d(pc, traceno);
  addroot:
    /* Add to root trace chain in prototype. */
    J->cur.nextroot = pt->trace;
    pt->trace = (TraceNo1)traceno;
    break;
  case BC_RET:
  case BC_RET0:
  case BC_RET1:
    *pc = BCINS_AD(BC_JLOOP, J->cur.snap[0].nslots, traceno);
    goto addroot;
  case BC_JMP:
    /* Patch exit branch in parent to side trace entry. */
    lua_assert(J->parent != 0 && J->cur.root != 0);
    lj_asm_patchexit(J, traceref(J, J->parent), J->exitno, J->cur.mcode);
    /* Avoid compiling a side trace twice (stack resizing uses parent exit). */
    traceref(J, J->parent)->snap[J->exitno].count = SNAPCOUNT_DONE;
    /* Add to side trace chain in root trace. */
    {
      GCtrace *root = traceref(J, J->cur.root);
      root->nchild++;
      J->cur.nextside = root->nextside;
      root->nextside = (TraceNo1)traceno;
    }
    break;
  case BC_CALLM:
  case BC_CALL:
  case BC_ITERC:
    /* Trace stitching: patch link of previous trace. */
    traceref(J, J->exitno)->link = traceno;
    break;
  default:
    lua_assert(0);
    break;
  }

  /* Commit new mcode only after all patching is done. */
  lj_mcode_commit(J, J->cur.mcode);
  J->postproc = LJ_POST_NONE;
  trace_save(J, T);
  J->ntraces++;

  /* Clear any penalty after successful recording. */
  for (i = 0; i < PENALTY_SLOTS; i++)
    if (mref(J->penalty[i].pc, const BCIns) == pc)
      J->penalty[i].val = PENALTY_MIN;
}

/* Start a new root trace for down-recursion. */
static int trace_downrec(jit_State *J)
{
  /* Restart recording at the return instruction. */
  lua_assert(J->pt != NULL);
  lua_assert(bc_isret(bc_op(*J->pc)));
  if (bc_op(*J->pc) == BC_RETM)
    return 0;  /* NYI: down-recursion with RETM. */
  J->parent = 0;
  J->exitno = 0;
  J->state = LJ_TRACE_RECORD;
  trace_start(J);
  return 1;
}

/* Abort tracing. */
static int trace_abort(jit_State *J)
{
  lua_State *L = J->L;
  TraceError e = LJ_TRERR_RECERR;
  TraceNo traceno;

  J->postproc = LJ_POST_NONE;
  lj_mcode_abort(J);
  if (J->curfinal) {
    lj_trace_free(J2G(J), J->curfinal);
    J->curfinal = NULL;
  }
  if (tvisnumber(L->top-1))
    e = (TraceError)numberVint(L->top-1);
  if (e == LJ_TRERR_MCODELM) {
    L->top--;  /* Remove error object */
    J->state = LJ_TRACE_ASM;
    return 1;  /* Retry ASM with new MCode area. */
  }

  /* Penalize or blacklist starting bytecode instruction. */
  if (J->parent == 0 && !bc_isret(bc_op(J->cur.startins))) {
    if (J->exitno == 0) {
      BCIns *startpc = mref(J->cur.startpc, BCIns);
      if (e == LJ_TRERR_RETRY)
	hotcount_set(J2GG(J), startpc+1, 1);  /* Immediate retry. */
      else
	J->final = penalty_pc(J, &gcref(J->cur.startpt)->pt, startpc, e);
    } else {
      traceref(J, J->exitno)->link = J->exitno;  /* Self-link is blacklisted. */
    }
  }

  /* Is this the last attempt at a side trace? */
  if (J->parent && last_try(J)) J->final = 1;

<<<<<<< HEAD
=======
  lj_ctype_log(J->L);
>>>>>>> 1566a0ce
  lj_auditlog_trace_abort(J, e);

  /* Is there anything to abort? */
  traceno = J->cur.traceno;
  if (traceno) {
    J->cur.link = 0;
    J->cur.linktype = LJ_TRLINK_NONE;
    /* Drop aborted trace after the vmevent (which may still access it).
       XXX Rethink now that vmevent is removed? -lukego */
    setgcrefnull(J->trace[traceno]);
    if (traceno < J->freetrace)
      J->freetrace = traceno;
    J->cur.traceno = 0;
  }
  L->top--;  /* Remove error object */
  if (e == LJ_TRERR_DOWNREC)
    return trace_downrec(J);
  else if (e == LJ_TRERR_MCODEAL)
    lj_trace_flushall(L);
  return 0;
}

/* Perform pending re-patch of a bytecode instruction. */
static LJ_AINLINE void trace_pendpatch(jit_State *J, int force)
{
  if (LJ_UNLIKELY(J->patchpc)) {
    if (force || J->bcskip == 0) {
      *J->patchpc = J->patchins;
      J->patchpc = NULL;
    } else {
      J->bcskip = 0;
    }
  }
}

/* State machine for the trace compiler. Protected callback. */
static TValue *trace_state(lua_State *L, lua_CFunction dummy, void *ud)
{
  jit_State *J = (jit_State *)ud;
  UNUSED(dummy);
  do {
  retry:
    switch (J->state) {
    case LJ_TRACE_START:
      J->state = LJ_TRACE_RECORD;  /* trace_start() may change state. */
      trace_start(J);
      lj_dispatch_update(J2G(J));
      break;

    case LJ_TRACE_RECORD:
      trace_pendpatch(J, 0);
      setvmstate(J2G(J), RECORD);
      lj_record_ins(J);
      break;

    case LJ_TRACE_END:
      trace_pendpatch(J, 1);
      J->loopref = 0;
      if ((J->flags & JIT_F_OPT_LOOP) &&
	  J->cur.link == J->cur.traceno && J->framedepth + J->retdepth == 0) {
	setvmstate(J2G(J), OPT);
	lj_opt_dce(J);
	if (lj_opt_loop(J)) {  /* Loop optimization failed? */
	  J->cur.link = 0;
	  J->cur.linktype = LJ_TRLINK_NONE;
	  J->loopref = J->cur.nins;
	  J->state = LJ_TRACE_RECORD;  /* Try to continue recording. */
	  break;
	}
	J->loopref = J->chain[IR_LOOP];  /* Needed by assembler. */
      }
      lj_opt_split(J);
      lj_opt_sink(J);
      if (!J->loopref) J->cur.snap[J->cur.nsnap-1].count = SNAPCOUNT_DONE;
      J->state = LJ_TRACE_ASM;
      break;

    case LJ_TRACE_ASM:
      setvmstate(J2G(J), ASM);
      lj_asm_trace(J, &J->cur);
      trace_stop(J);
      setvmstate(J2G(J), INTERP);
      J->state = LJ_TRACE_IDLE;
      lj_dispatch_update(J2G(J));
      return NULL;

    default:  /* Trace aborted asynchronously. */
      setintV(L->top++, (int32_t)LJ_TRERR_RECERR);
      /* fallthrough */
    case LJ_TRACE_ERR:
      trace_pendpatch(J, 1);
      if (trace_abort(J))
	goto retry;
      setvmstate(J2G(J), INTERP);
      J->state = LJ_TRACE_IDLE;
      lj_dispatch_update(J2G(J));
      return NULL;
    }
  } while (J->state > LJ_TRACE_RECORD);
  return NULL;
}

/* -- Event handling ------------------------------------------------------ */

/* A bytecode instruction is about to be executed. Record it. */
void lj_trace_ins(jit_State *J, const BCIns *pc)
{
  /* Note: J->L must already be set. pc is the true bytecode PC here. */
  J->pc = pc;
  J->fn = curr_func(J->L);
  J->pt = isluafunc(J->fn) ? funcproto(J->fn) : NULL;
  while (lj_vm_cpcall(J->L, NULL, (void *)J, trace_state) != 0)
    J->state = LJ_TRACE_ERR;
}

/* A hotcount triggered. Start recording a root trace. */
void lj_trace_hot(jit_State *J, const BCIns *pc)
{
  /* Note: pc is the interpreter bytecode PC here. It's offset by 1. */
  ERRNO_SAVE
  /* Reset hotcount. */
  hotcount_set(J2GG(J), pc, J->param[JIT_P_hotloop]*HOTCOUNT_LOOP);
  /* Only start a new trace if not recording or inside __gc call. */
  if (J->state == LJ_TRACE_IDLE && !(J2G(J)->hookmask & HOOK_GC)) {
    J->parent = 0;  /* Root trace. */
    J->exitno = 0;
    J->state = LJ_TRACE_START;
    lj_trace_ins(J, pc-1);
  }
  ERRNO_RESTORE
}

/* Check for a hot side exit. If yes, start recording a side trace. */
static void trace_hotside(jit_State *J, const BCIns *pc)
{
  SnapShot *snap = &traceref(J, J->parent)->snap[J->exitno];
  if (!(J2G(J)->hookmask & HOOK_GC) &&
      isluafunc(curr_func(J->L)) &&
      snap->count != SNAPCOUNT_DONE &&
      ++snap->count >= J->param[JIT_P_hotexit]) {
    lua_assert(J->state == LJ_TRACE_IDLE);
    /* J->parent is non-zero for a side trace. */
    J->state = LJ_TRACE_START;
    lj_trace_ins(J, pc);
  }
}

/* Stitch a new trace to the previous trace. */
void lj_trace_stitch(jit_State *J, const BCIns *pc)
{
  /* Only start a new trace if not recording or inside __gc call. */
  if (J->state == LJ_TRACE_IDLE && !(J2G(J)->hookmask & HOOK_GC)) {
    J->parent = 0;  /* Have to treat it like a root trace. */
    /* J->exitno is set to the invoking trace. */
    J->state = LJ_TRACE_START;
    lj_trace_ins(J, pc);
  }
}


/* Tiny struct to pass data to protected call. */
typedef struct ExitDataCP {
  jit_State *J;
  void *exptr;		/* Pointer to exit state. */
  const BCIns *pc;	/* Restart interpreter at this PC. */
} ExitDataCP;

/* Need to protect lj_snap_restore because it may throw. */
static TValue *trace_exit_cp(lua_State *L, lua_CFunction dummy, void *ud)
{
  ExitDataCP *exd = (ExitDataCP *)ud;
  cframe_errfunc(L->cframe) = -1;  /* Inherit error function. */
  exd->pc = lj_snap_restore(exd->J, exd->exptr);
  UNUSED(dummy);
  return NULL;
}


/* A trace exited. Restore interpreter state. */
int lj_trace_exit(jit_State *J, void *exptr)
{
  ERRNO_SAVE
  lua_State *L = J->L;
  ExitDataCP exd;
  int errcode;
  const BCIns *pc;
  void *cf;
  GCtrace *T;
  T = traceref(J, J->parent); UNUSED(T);
#ifdef EXITSTATE_CHECKEXIT
  if (J->exitno == T->nsnap) {  /* Treat stack check like a parent exit. */
    lua_assert(T->root != 0);
    J->exitno = T->ir[REF_BASE].op2;
    J->parent = T->ir[REF_BASE].op1;
    T = traceref(J, J->parent);
  }
#endif
  lua_assert(T != NULL && J->exitno < T->nsnap);
  exd.J = J;
  exd.exptr = exptr;
  errcode = lj_vm_cpcall(L, NULL, &exd, trace_exit_cp);
  if (errcode)
    return -errcode;  /* Return negated error code. */

  pc = exd.pc;
  cf = cframe_raw(L->cframe);
  setcframe_pc(cf, pc);
  if (G(L)->gc.state == GCSatomic || G(L)->gc.state == GCSfinalize) {
    if (!(G(L)->hookmask & HOOK_GC))
      lj_gc_step(L);  /* Exited because of GC: drive GC forward. */
  } else {
    trace_hotside(J, pc);
  }
  if (bc_op(*pc) == BC_JLOOP) {
    BCIns *retpc = &traceref(J, bc_d(*pc))->startins;
    if (bc_isret(bc_op(*retpc))) {
      if (J->state == LJ_TRACE_RECORD) {
	J->patchins = *pc;
	J->patchpc = (BCIns *)pc;
	*J->patchpc = *retpc;
	J->bcskip = 1;
      } else {
	pc = retpc;
	setcframe_pc(cf, pc);
      }
    }
  }
  /* Return MULTRES or 0. */
  ERRNO_RESTORE
  switch (bc_op(*pc)) {
  case BC_CALLM: case BC_CALLMT:
    return (int)((BCReg)(L->top - L->base) - bc_a(*pc) - bc_c(*pc) - LJ_FR2);
  case BC_RETM:
    return (int)((BCReg)(L->top - L->base) + 1 - bc_a(*pc) - bc_d(*pc));
  case BC_TSETM:
    return (int)((BCReg)(L->top - L->base) + 1 - bc_a(*pc));
  default:
    if (bc_op(*pc) >= BC_FUNCF)
      return (int)((BCReg)(L->top - L->base) + 1);
    return 0;
  }
}
<|MERGE_RESOLUTION|>--- conflicted
+++ resolved
@@ -128,10 +128,7 @@
   setgcrefp(J->trace[T->traceno], T);
   lj_gc_barriertrace(J2G(J), T->traceno);
   lj_gdbjit_addtrace(J, T);
-<<<<<<< HEAD
-=======
   lj_ctype_log(J->L);
->>>>>>> 1566a0ce
   lj_auditlog_trace_stop(J, T);
 }
 
@@ -251,16 +248,6 @@
   if ((J2G(J)->hookmask & HOOK_GC))
     return 1;
   lj_auditlog_trace_flushall(J);
-<<<<<<< HEAD
-  for (i = (ptrdiff_t)J->sizetrace-1; i > 0; i--) {
-    GCtrace *T = traceref(J, i);
-    if (T) {
-      if (T->root == 0)
-	trace_flushroot(J, T);
-      lj_gdbjit_deltrace(J, T);
-      T->traceno = T->link = 0;  /* Blacklist the link for cont_stitch. */
-      setgcrefnull(J->trace[i]);
-=======
   if (J->trace) {
     for (i = (ptrdiff_t)TRACE_MAX-1; i > 0; i--) {
       GCtrace *T = traceref(J, i);
@@ -271,7 +258,6 @@
         T->traceno = T->link = 0;  /* Blacklist the link for cont_stitch. */
         setgcrefnull(J->trace[i]);
       }
->>>>>>> 1566a0ce
     }
   }
   J->cur.traceno = 0;
@@ -330,10 +316,6 @@
   }
 #endif
   lj_mcode_free(J);
-<<<<<<< HEAD
-  lj_mem_freevec(g, J->trace, J->sizetrace, GCRef);
-=======
->>>>>>> 1566a0ce
 }
 
 /* -- Penalties and blacklisting ------------------------------------------ */
@@ -553,10 +535,7 @@
   /* Is this the last attempt at a side trace? */
   if (J->parent && last_try(J)) J->final = 1;
 
-<<<<<<< HEAD
-=======
   lj_ctype_log(J->L);
->>>>>>> 1566a0ce
   lj_auditlog_trace_abort(J, e);
 
   /* Is there anything to abort? */

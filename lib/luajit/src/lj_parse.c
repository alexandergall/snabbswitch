/*
** Lua parser (source code -> bytecode).
** Copyright (C) 2005-2017 Mike Pall. See Copyright Notice in luajit.h
**
** Major portions taken verbatim or adapted from the Lua interpreter.
** Copyright (C) 1994-2008 Lua.org, PUC-Rio. See Copyright Notice in lua.h
*/

#define lj_parse_c
#define LUA_CORE

#include "lj_obj.h"
#include "lj_gc.h"
#include "lj_err.h"
#include "lj_debug.h"
#include "lj_buf.h"
#include "lj_str.h"
#include "lj_tab.h"
#include "lj_func.h"
#include "lj_state.h"
#include "lj_bc.h"
#include "lj_ctype.h"
#include "lj_strfmt.h"
#include "lj_lex.h"
#include "lj_parse.h"
#include "lj_vm.h"
#include "lj_auditlog.h"

/* -- Parser structures and definitions ----------------------------------- */

/* Expression kinds. */
typedef enum {
  /* Constant expressions must be first and in this order: */
  VKNIL,
  VKFALSE,
  VKTRUE,
  VKSTR,	/* sval = string value */
  VKNUM,	/* nval = number value */
  VKLAST = VKNUM,
  VKCDATA,	/* nval = cdata value, not treated as a constant expression */
  /* Non-constant expressions follow: */
  VLOCAL,	/* info = local register, aux = vstack index */
  VUPVAL,	/* info = upvalue index, aux = vstack index */
  VGLOBAL,	/* sval = string value */
  VINDEXED,	/* info = table register, aux = index reg/byte/string const */
  VJMP,		/* info = instruction PC */
  VRELOCABLE,	/* info = instruction PC */
  VNONRELOC,	/* info = result register */
  VCALL,	/* info = instruction PC, aux = base */
  VVOID
} ExpKind;

/* Expression descriptor. */
typedef struct ExpDesc {
  union {
    struct {
      uint32_t info;	/* Primary info. */
      uint32_t aux;	/* Secondary info. */
    } s;
    TValue nval;	/* Number value. */
    GCstr *sval;	/* String value. */
  } u;
  ExpKind k;
  BCPos t;		/* True condition jump list. */
  BCPos f;		/* False condition jump list. */
} ExpDesc;

/* Macros for expressions. */
#define expr_hasjump(e)		((e)->t != (e)->f)

#define expr_isk(e)		((e)->k <= VKLAST)
#define expr_isk_nojump(e)	(expr_isk(e) && !expr_hasjump(e))
#define expr_isnumk(e)		((e)->k == VKNUM)
#define expr_isnumk_nojump(e)	(expr_isnumk(e) && !expr_hasjump(e))
#define expr_isstrk(e)		((e)->k == VKSTR)

#define expr_numtv(e)		check_exp(expr_isnumk((e)), &(e)->u.nval)
#define expr_numberV(e)		numberVnum(expr_numtv((e)))

/* Initialize expression. */
static LJ_AINLINE void expr_init(ExpDesc *e, ExpKind k, uint32_t info)
{
  e->k = k;
  e->u.s.info = info;
  e->f = e->t = NO_JMP;
}

/* Check number constant for +-0. */
static int expr_numiszero(ExpDesc *e)
{
  TValue *o = expr_numtv(e);
  return tviszero(o);
}

/* Per-function linked list of scope blocks. */
typedef struct FuncScope {
  struct FuncScope *prev;	/* Link to outer scope. */
  MSize vstart;			/* Start of block-local variables. */
  uint8_t nactvar;		/* Number of active vars outside the scope. */
  uint8_t flags;		/* Scope flags. */
} FuncScope;

#define FSCOPE_LOOP		0x01	/* Scope is a (breakable) loop. */
#define FSCOPE_BREAK		0x02	/* Break used in scope. */
#define FSCOPE_GOLA		0x04	/* Goto or label used in scope. */
#define FSCOPE_UPVAL		0x08	/* Upvalue in scope. */
#define FSCOPE_NOCLOSE		0x10	/* Do not close upvalues. */

#define NAME_BREAK		((GCstr *)(uintptr_t)1)

/* Index into variable stack. */
typedef uint16_t VarIndex;
#define LJ_MAX_VSTACK		(65536 - LJ_MAX_UPVAL)

/* Variable/goto/label info. */
#define VSTACK_VAR_RW		0x01	/* R/W variable. */
#define VSTACK_GOTO		0x02	/* Pending goto. */
#define VSTACK_LABEL		0x04	/* Label. */

/* Per-function state. */
typedef struct FuncState {
  GCtab *kt;			/* Hash table for constants. */
  LexState *ls;			/* Lexer state. */
  lua_State *L;			/* Lua state. */
  FuncScope *bl;		/* Current scope. */
  struct FuncState *prev;	/* Enclosing function. */
  BCPos pc;			/* Next bytecode position. */
  BCPos lasttarget;		/* Bytecode position of last jump target. */
  BCPos jpc;			/* Pending jump list to next bytecode. */
  BCReg freereg;		/* First free register. */
  BCReg nactvar;		/* Number of active local variables. */
  BCReg nkn, nkgc;		/* Number of lua_Number/GCobj constants */
  BCLine linedefined;		/* First line of the function definition. */
  BCInsLine *bcbase;		/* Base of bytecode stack. */
  BCPos bclim;			/* Limit of bytecode stack. */
  MSize vbase;			/* Base of variable stack for this function. */
  uint8_t flags;		/* Prototype flags. */
  uint8_t numparams;		/* Number of parameters. */
  uint8_t framesize;		/* Fixed frame size. */
  uint8_t nuv;			/* Number of upvalues */
  VarIndex varmap[LJ_MAX_LOCVAR];  /* Map from register to variable idx. */
  VarIndex uvmap[LJ_MAX_UPVAL];	/* Map from upvalue to variable idx. */
  VarIndex uvtmp[LJ_MAX_UPVAL];	/* Temporary upvalue map. */
} FuncState;

/* Binary and unary operators. ORDER OPR */
typedef enum BinOpr {
  OPR_ADD, OPR_SUB, OPR_MUL, OPR_DIV, OPR_MOD, OPR_POW,  /* ORDER ARITH */
  OPR_CONCAT,
  OPR_NE, OPR_EQ,
  OPR_LT, OPR_GE, OPR_LE, OPR_GT,
  OPR_AND, OPR_OR,
  OPR_NOBINOPR
} BinOpr;

LJ_STATIC_ASSERT((int)BC_ISGE-(int)BC_ISLT == (int)OPR_GE-(int)OPR_LT);
LJ_STATIC_ASSERT((int)BC_ISLE-(int)BC_ISLT == (int)OPR_LE-(int)OPR_LT);
LJ_STATIC_ASSERT((int)BC_ISGT-(int)BC_ISLT == (int)OPR_GT-(int)OPR_LT);
LJ_STATIC_ASSERT((int)BC_SUBVV-(int)BC_ADDVV == (int)OPR_SUB-(int)OPR_ADD);
LJ_STATIC_ASSERT((int)BC_MULVV-(int)BC_ADDVV == (int)OPR_MUL-(int)OPR_ADD);
LJ_STATIC_ASSERT((int)BC_DIVVV-(int)BC_ADDVV == (int)OPR_DIV-(int)OPR_ADD);
LJ_STATIC_ASSERT((int)BC_MODVV-(int)BC_ADDVV == (int)OPR_MOD-(int)OPR_ADD);

/* -- Error handling ------------------------------------------------------ */

LJ_NORET LJ_NOINLINE static void err_syntax(LexState *ls, ErrMsg em)
{
  lj_lex_error(ls, ls->tok, em);
}

LJ_NORET LJ_NOINLINE static void err_token(LexState *ls, LexToken tok)
{
  lj_lex_error(ls, ls->tok, LJ_ERR_XTOKEN, lj_lex_token2str(ls, tok));
}

LJ_NORET static void err_limit(FuncState *fs, uint32_t limit, const char *what)
{
  if (fs->linedefined == 0)
    lj_lex_error(fs->ls, 0, LJ_ERR_XLIMM, limit, what);
  else
    lj_lex_error(fs->ls, 0, LJ_ERR_XLIMF, fs->linedefined, limit, what);
}

#define checklimit(fs, v, l, m)		if ((v) >= (l)) err_limit(fs, l, m)
#define checklimitgt(fs, v, l, m)	if ((v) > (l)) err_limit(fs, l, m)
#define checkcond(ls, c, em)		{ if (!(c)) err_syntax(ls, em); }

/* -- Management of constants --------------------------------------------- */

/* Return bytecode encoding for primitive constant. */
#define const_pri(e)		check_exp((e)->k <= VKTRUE, (e)->k)

#define tvhaskslot(o)	((o)->u32.hi == 0)
#define tvkslot(o)	((o)->u32.lo)

/* Add a number constant. */
static BCReg const_num(FuncState *fs, ExpDesc *e)
{
  lua_State *L = fs->L;
  TValue *o;
  lua_assert(expr_isnumk(e));
  o = lj_tab_set(L, fs->kt, &e->u.nval);
  if (tvhaskslot(o))
    return tvkslot(o);
  o->u64 = fs->nkn;
  return fs->nkn++;
}

/* Add a GC object constant. */
static BCReg const_gc(FuncState *fs, GCobj *gc, uint32_t itype)
{
  lua_State *L = fs->L;
  TValue key, *o;
  setgcV(L, &key, gc, itype);
  /* NOBARRIER: the key is new or kept alive. */
  o = lj_tab_set(L, fs->kt, &key);
  if (tvhaskslot(o))
    return tvkslot(o);
  o->u64 = fs->nkgc;
  return fs->nkgc++;
}

/* Add a string constant. */
static BCReg const_str(FuncState *fs, ExpDesc *e)
{
  lua_assert(expr_isstrk(e) || e->k == VGLOBAL);
  return const_gc(fs, obj2gco(e->u.sval), LJ_TSTR);
}

/* Anchor string constant to avoid GC. */
GCstr *lj_parse_keepstr(LexState *ls, const char *str, size_t len)
{
  /* NOBARRIER: the key is new or kept alive. */
  lua_State *L = ls->L;
  GCstr *s = lj_str_new(L, str, len);
  TValue *tv = lj_tab_setstr(L, ls->fs->kt, s);
  if (tvisnil(tv)) setboolV(tv, 1);
  lj_gc_check(L);
  return s;
}

/* Anchor cdata to avoid GC. */
void lj_parse_keepcdata(LexState *ls, TValue *tv, GCcdata *cd)
{
  /* NOBARRIER: the key is new or kept alive. */
  lua_State *L = ls->L;
  setcdataV(L, tv, cd);
  setboolV(lj_tab_set(L, ls->fs->kt, tv), 1);
}

/* -- Jump list handling -------------------------------------------------- */

/* Get next element in jump list. */
static BCPos jmp_next(FuncState *fs, BCPos pc)
{
  ptrdiff_t delta = bc_j(fs->bcbase[pc].ins);
  if ((BCPos)delta == NO_JMP)
    return NO_JMP;
  else
    return (BCPos)(((ptrdiff_t)pc+1)+delta);
}

/* Check if any of the instructions on the jump list produce no value. */
static int jmp_novalue(FuncState *fs, BCPos list)
{
  for (; list != NO_JMP; list = jmp_next(fs, list)) {
    BCIns p = fs->bcbase[list >= 1 ? list-1 : list].ins;
    if (!(bc_op(p) == BC_ISTC || bc_op(p) == BC_ISFC || bc_a(p) == NO_REG))
      return 1;
  }
  return 0;
}

/* Patch register of test instructions. */
static int jmp_patchtestreg(FuncState *fs, BCPos pc, BCReg reg)
{
  BCInsLine *ilp = &fs->bcbase[pc >= 1 ? pc-1 : pc];
  BCOp op = bc_op(ilp->ins);
  if (op == BC_ISTC || op == BC_ISFC) {
    if (reg != NO_REG && reg != bc_d(ilp->ins)) {
      setbc_a(&ilp->ins, reg);
    } else {  /* Nothing to store or already in the right register. */
      setbc_op(&ilp->ins, op+(BC_IST-BC_ISTC));
      setbc_a(&ilp->ins, 0);
    }
  } else if (bc_a(ilp->ins) == NO_REG) {
    if (reg == NO_REG) {
      ilp->ins = BCINS_AJ(BC_JMP, bc_a(fs->bcbase[pc].ins), 0);
    } else {
      setbc_a(&ilp->ins, reg);
      if (reg >= bc_a(ilp[1].ins))
	setbc_a(&ilp[1].ins, reg+1);
    }
  } else {
    return 0;  /* Cannot patch other instructions. */
  }
  return 1;
}

/* Drop values for all instructions on jump list. */
static void jmp_dropval(FuncState *fs, BCPos list)
{
  for (; list != NO_JMP; list = jmp_next(fs, list))
    jmp_patchtestreg(fs, list, NO_REG);
}

/* Patch jump instruction to target. */
static void jmp_patchins(FuncState *fs, BCPos pc, BCPos dest)
{
  BCIns *jmp = &fs->bcbase[pc].ins;
  BCPos offset = dest-(pc+1)+BCBIAS_J;
  lua_assert(dest != NO_JMP);
  if (offset > BCMAX_D)
    err_syntax(fs->ls, LJ_ERR_XJUMP);
  setbc_d(jmp, offset);
}

/* Append to jump list. */
static void jmp_append(FuncState *fs, BCPos *l1, BCPos l2)
{
  if (l2 == NO_JMP) {
    return;
  } else if (*l1 == NO_JMP) {
    *l1 = l2;
  } else {
    BCPos list = *l1;
    BCPos next;
    while ((next = jmp_next(fs, list)) != NO_JMP)  /* Find last element. */
      list = next;
    jmp_patchins(fs, list, l2);
  }
}

/* Patch jump list and preserve produced values. */
static void jmp_patchval(FuncState *fs, BCPos list, BCPos vtarget,
			 BCReg reg, BCPos dtarget)
{
  while (list != NO_JMP) {
    BCPos next = jmp_next(fs, list);
    if (jmp_patchtestreg(fs, list, reg))
      jmp_patchins(fs, list, vtarget);  /* Jump to target with value. */
    else
      jmp_patchins(fs, list, dtarget);  /* Jump to default target. */
    list = next;
  }
}

/* Jump to following instruction. Append to list of pending jumps. */
static void jmp_tohere(FuncState *fs, BCPos list)
{
  fs->lasttarget = fs->pc;
  jmp_append(fs, &fs->jpc, list);
}

/* Patch jump list to target. */
static void jmp_patch(FuncState *fs, BCPos list, BCPos target)
{
  if (target == fs->pc) {
    jmp_tohere(fs, list);
  } else {
    lua_assert(target < fs->pc);
    jmp_patchval(fs, list, target, NO_REG, target);
  }
}

/* -- Bytecode register allocator ----------------------------------------- */

/* Bump frame size. */
static void bcreg_bump(FuncState *fs, BCReg n)
{
  BCReg sz = fs->freereg + n;
  if (sz > fs->framesize) {
    if (sz >= LJ_MAX_SLOTS)
      err_syntax(fs->ls, LJ_ERR_XSLOTS);
    fs->framesize = (uint8_t)sz;
  }
}

/* Reserve registers. */
static void bcreg_reserve(FuncState *fs, BCReg n)
{
  bcreg_bump(fs, n);
  fs->freereg += n;
}

/* Free register. */
static void bcreg_free(FuncState *fs, BCReg reg)
{
  if (reg >= fs->nactvar) {
    fs->freereg--;
    lua_assert(reg == fs->freereg);
  }
}

/* Free register for expression. */
static void expr_free(FuncState *fs, ExpDesc *e)
{
  if (e->k == VNONRELOC)
    bcreg_free(fs, e->u.s.info);
}

/* -- Bytecode emitter ---------------------------------------------------- */

/* Emit bytecode instruction. */
static BCPos bcemit_INS(FuncState *fs, BCIns ins)
{
  BCPos pc = fs->pc;
  LexState *ls = fs->ls;
  jmp_patchval(fs, fs->jpc, pc, NO_REG, pc);
  fs->jpc = NO_JMP;
  if (LJ_UNLIKELY(pc >= fs->bclim)) {
    ptrdiff_t base = fs->bcbase - ls->bcstack;
    checklimit(fs, ls->sizebcstack, LJ_MAX_BCINS, "bytecode instructions");
    lj_mem_growvec(fs->L, ls->bcstack, ls->sizebcstack, LJ_MAX_BCINS,BCInsLine);
    fs->bclim = (BCPos)(ls->sizebcstack - base);
    fs->bcbase = ls->bcstack + base;
  }
  fs->bcbase[pc].ins = ins;
  fs->bcbase[pc].line = ls->lastline;
  fs->pc = pc+1;
  return pc;
}

#define bcemit_ABC(fs, o, a, b, c)	bcemit_INS(fs, BCINS_ABC(o, a, b, c))
#define bcemit_AD(fs, o, a, d)		bcemit_INS(fs, BCINS_AD(o, a, d))
#define bcemit_AJ(fs, o, a, j)		bcemit_INS(fs, BCINS_AJ(o, a, j))

#define bcptr(fs, e)			(&(fs)->bcbase[(e)->u.s.info].ins)

/* -- Bytecode emitter for expressions ------------------------------------ */

/* Discharge non-constant expression to any register. */
static void expr_discharge(FuncState *fs, ExpDesc *e)
{
  BCIns ins;
  if (e->k == VUPVAL) {
    ins = BCINS_AD(BC_UGET, 0, e->u.s.info);
  } else if (e->k == VGLOBAL) {
    ins = BCINS_AD(BC_GGET, 0, const_str(fs, e));
  } else if (e->k == VINDEXED) {
    BCReg rc = e->u.s.aux;
    if ((int32_t)rc < 0) {
      ins = BCINS_ABC(BC_TGETS, 0, e->u.s.info, ~rc);
    } else if (rc > BCMAX_C) {
      ins = BCINS_ABC(BC_TGETB, 0, e->u.s.info, rc-(BCMAX_C+1));
    } else {
      bcreg_free(fs, rc);
      ins = BCINS_ABC(BC_TGETV, 0, e->u.s.info, rc);
    }
    bcreg_free(fs, e->u.s.info);
  } else if (e->k == VCALL) {
    e->u.s.info = e->u.s.aux;
    e->k = VNONRELOC;
    return;
  } else if (e->k == VLOCAL) {
    e->k = VNONRELOC;
    return;
  } else {
    return;
  }
  e->u.s.info = bcemit_INS(fs, ins);
  e->k = VRELOCABLE;
}

/* Emit bytecode to set a range of registers to nil. */
static void bcemit_nil(FuncState *fs, BCReg from, BCReg n)
{
  if (fs->pc > fs->lasttarget) {  /* No jumps to current position? */
    BCIns *ip = &fs->bcbase[fs->pc-1].ins;
    BCReg pto, pfrom = bc_a(*ip);
    switch (bc_op(*ip)) {  /* Try to merge with the previous instruction. */
    case BC_KPRI:
      if (bc_d(*ip) != ~LJ_TNIL) break;
      if (from == pfrom) {
	if (n == 1) return;
      } else if (from == pfrom+1) {
	from = pfrom;
	n++;
      } else {
	break;
      }
      *ip = BCINS_AD(BC_KNIL, from, from+n-1);  /* Replace KPRI. */
      return;
    case BC_KNIL:
      pto = bc_d(*ip);
      if (pfrom <= from && from <= pto+1) {  /* Can we connect both ranges? */
	if (from+n-1 > pto)
	  setbc_d(ip, from+n-1);  /* Patch previous instruction range. */
	return;
      }
      break;
    default:
      break;
    }
  }
  /* Emit new instruction or replace old instruction. */
  bcemit_INS(fs, n == 1 ? BCINS_AD(BC_KPRI, from, VKNIL) :
			  BCINS_AD(BC_KNIL, from, from+n-1));
}

/* Discharge an expression to a specific register. Ignore branches. */
static void expr_toreg_nobranch(FuncState *fs, ExpDesc *e, BCReg reg)
{
  BCIns ins;
  expr_discharge(fs, e);
  if (e->k == VKSTR) {
    ins = BCINS_AD(BC_KSTR, reg, const_str(fs, e));
  } else if (e->k == VKNUM) {
    lua_Number n = expr_numberV(e);
    int32_t k = lj_num2int(n);
    if (checki16(k) && n == (lua_Number)k)
      ins = BCINS_AD(BC_KSHORT, reg, (BCReg)(uint16_t)k);
    else
      ins = BCINS_AD(BC_KNUM, reg, const_num(fs, e));
  } else if (e->k == VKCDATA) {
    fs->flags |= PROTO_FFI;
    ins = BCINS_AD(BC_KCDATA, reg,
		   const_gc(fs, obj2gco(cdataV(&e->u.nval)), LJ_TCDATA));
  } else if (e->k == VRELOCABLE) {
    setbc_a(bcptr(fs, e), reg);
    goto noins;
  } else if (e->k == VNONRELOC) {
    if (reg == e->u.s.info)
      goto noins;
    ins = BCINS_AD(BC_MOV, reg, e->u.s.info);
  } else if (e->k == VKNIL) {
    bcemit_nil(fs, reg, 1);
    goto noins;
  } else if (e->k <= VKTRUE) {
    ins = BCINS_AD(BC_KPRI, reg, const_pri(e));
  } else {
    lua_assert(e->k == VVOID || e->k == VJMP);
    return;
  }
  bcemit_INS(fs, ins);
noins:
  e->u.s.info = reg;
  e->k = VNONRELOC;
}

/* Forward declaration. */
static BCPos bcemit_jmp(FuncState *fs);

/* Discharge an expression to a specific register. */
static void expr_toreg(FuncState *fs, ExpDesc *e, BCReg reg)
{
  expr_toreg_nobranch(fs, e, reg);
  if (e->k == VJMP)
    jmp_append(fs, &e->t, e->u.s.info);  /* Add it to the true jump list. */
  if (expr_hasjump(e)) {  /* Discharge expression with branches. */
    BCPos jend, jfalse = NO_JMP, jtrue = NO_JMP;
    if (jmp_novalue(fs, e->t) || jmp_novalue(fs, e->f)) {
      BCPos jval = (e->k == VJMP) ? NO_JMP : bcemit_jmp(fs);
      jfalse = bcemit_AD(fs, BC_KPRI, reg, VKFALSE);
      bcemit_AJ(fs, BC_JMP, fs->freereg, 1);
      jtrue = bcemit_AD(fs, BC_KPRI, reg, VKTRUE);
      jmp_tohere(fs, jval);
    }
    jend = fs->pc;
    fs->lasttarget = jend;
    jmp_patchval(fs, e->f, jend, reg, jfalse);
    jmp_patchval(fs, e->t, jend, reg, jtrue);
  }
  e->f = e->t = NO_JMP;
  e->u.s.info = reg;
  e->k = VNONRELOC;
}

/* Discharge an expression to the next free register. */
static void expr_tonextreg(FuncState *fs, ExpDesc *e)
{
  expr_discharge(fs, e);
  expr_free(fs, e);
  bcreg_reserve(fs, 1);
  expr_toreg(fs, e, fs->freereg - 1);
}

/* Discharge an expression to any register. */
static BCReg expr_toanyreg(FuncState *fs, ExpDesc *e)
{
  expr_discharge(fs, e);
  if (e->k == VNONRELOC) {
    if (!expr_hasjump(e)) return e->u.s.info;  /* Already in a register. */
    if (e->u.s.info >= fs->nactvar) {
      expr_toreg(fs, e, e->u.s.info);  /* Discharge to temp. register. */
      return e->u.s.info;
    }
  }
  expr_tonextreg(fs, e);  /* Discharge to next register. */
  return e->u.s.info;
}

/* Partially discharge expression to a value. */
static void expr_toval(FuncState *fs, ExpDesc *e)
{
  if (expr_hasjump(e))
    expr_toanyreg(fs, e);
  else
    expr_discharge(fs, e);
}

/* Emit store for LHS expression. */
static void bcemit_store(FuncState *fs, ExpDesc *var, ExpDesc *e)
{
  BCIns ins;
  if (var->k == VLOCAL) {
    fs->ls->vstack[var->u.s.aux].info |= VSTACK_VAR_RW;
    expr_free(fs, e);
    expr_toreg(fs, e, var->u.s.info);
    return;
  } else if (var->k == VUPVAL) {
    fs->ls->vstack[var->u.s.aux].info |= VSTACK_VAR_RW;
    expr_toval(fs, e);
    if (e->k <= VKTRUE)
      ins = BCINS_AD(BC_USETP, var->u.s.info, const_pri(e));
    else if (e->k == VKSTR)
      ins = BCINS_AD(BC_USETS, var->u.s.info, const_str(fs, e));
    else if (e->k == VKNUM)
      ins = BCINS_AD(BC_USETN, var->u.s.info, const_num(fs, e));
    else
      ins = BCINS_AD(BC_USETV, var->u.s.info, expr_toanyreg(fs, e));
  } else if (var->k == VGLOBAL) {
    BCReg ra = expr_toanyreg(fs, e);
    ins = BCINS_AD(BC_GSET, ra, const_str(fs, var));
  } else {
    BCReg ra, rc;
    lua_assert(var->k == VINDEXED);
    ra = expr_toanyreg(fs, e);
    rc = var->u.s.aux;
    if ((int32_t)rc < 0) {
      ins = BCINS_ABC(BC_TSETS, ra, var->u.s.info, ~rc);
    } else if (rc > BCMAX_C) {
      ins = BCINS_ABC(BC_TSETB, ra, var->u.s.info, rc-(BCMAX_C+1));
    } else {
      /* Free late alloced key reg to avoid assert on free of value reg. */
      /* This can only happen when called from expr_table(). */
      lua_assert(e->k != VNONRELOC || ra < fs->nactvar ||
		 rc < ra || (bcreg_free(fs, rc),1));
      ins = BCINS_ABC(BC_TSETV, ra, var->u.s.info, rc);
    }
  }
  bcemit_INS(fs, ins);
  expr_free(fs, e);
}

/* Emit method lookup expression. */
static void bcemit_method(FuncState *fs, ExpDesc *e, ExpDesc *key)
{
  BCReg idx, func, obj = expr_toanyreg(fs, e);
  expr_free(fs, e);
  func = fs->freereg;
  bcemit_AD(fs, BC_MOV, func+1+LJ_FR2, obj);  /* Copy object to 1st argument. */
  lua_assert(expr_isstrk(key));
  idx = const_str(fs, key);
  if (idx <= BCMAX_C) {
    bcreg_reserve(fs, 2+LJ_FR2);
    bcemit_ABC(fs, BC_TGETS, func, obj, idx);
  } else {
    bcreg_reserve(fs, 3+LJ_FR2);
    bcemit_AD(fs, BC_KSTR, func+2+LJ_FR2, idx);
    bcemit_ABC(fs, BC_TGETV, func, obj, func+2+LJ_FR2);
    fs->freereg--;
  }
  e->u.s.info = func;
  e->k = VNONRELOC;
}

/* -- Bytecode emitter for branches --------------------------------------- */

/* Emit unconditional branch. */
static BCPos bcemit_jmp(FuncState *fs)
{
  BCPos jpc = fs->jpc;
  BCPos j = fs->pc - 1;
  BCIns *ip = &fs->bcbase[j].ins;
  fs->jpc = NO_JMP;
  if ((int32_t)j >= (int32_t)fs->lasttarget && bc_op(*ip) == BC_UCLO) {
    setbc_j(ip, NO_JMP);
    fs->lasttarget = j+1;
  } else {
    j = bcemit_AJ(fs, BC_JMP, fs->freereg, NO_JMP);
  }
  jmp_append(fs, &j, jpc);
  return j;
}

/* Invert branch condition of bytecode instruction. */
static void invertcond(FuncState *fs, ExpDesc *e)
{
  BCIns *ip = &fs->bcbase[e->u.s.info - 1].ins;
  setbc_op(ip, bc_op(*ip)^1);
}

/* Emit conditional branch. */
static BCPos bcemit_branch(FuncState *fs, ExpDesc *e, int cond)
{
  BCPos pc;
  if (e->k == VRELOCABLE) {
    BCIns *ip = bcptr(fs, e);
    if (bc_op(*ip) == BC_NOT) {
      *ip = BCINS_AD(cond ? BC_ISF : BC_IST, 0, bc_d(*ip));
      return bcemit_jmp(fs);
    }
  }
  if (e->k != VNONRELOC) {
    bcreg_reserve(fs, 1);
    expr_toreg_nobranch(fs, e, fs->freereg-1);
  }
  bcemit_AD(fs, cond ? BC_ISTC : BC_ISFC, NO_REG, e->u.s.info);
  pc = bcemit_jmp(fs);
  expr_free(fs, e);
  return pc;
}

/* Emit branch on true condition. */
static void bcemit_branch_t(FuncState *fs, ExpDesc *e)
{
  BCPos pc;
  expr_discharge(fs, e);
  if (e->k == VKSTR || e->k == VKNUM || e->k == VKTRUE)
    pc = NO_JMP;  /* Never jump. */
  else if (e->k == VJMP)
    invertcond(fs, e), pc = e->u.s.info;
  else if (e->k == VKFALSE || e->k == VKNIL)
    expr_toreg_nobranch(fs, e, NO_REG), pc = bcemit_jmp(fs);
  else
    pc = bcemit_branch(fs, e, 0);
  jmp_append(fs, &e->f, pc);
  jmp_tohere(fs, e->t);
  e->t = NO_JMP;
}

/* Emit branch on false condition. */
static void bcemit_branch_f(FuncState *fs, ExpDesc *e)
{
  BCPos pc;
  expr_discharge(fs, e);
  if (e->k == VKNIL || e->k == VKFALSE)
    pc = NO_JMP;  /* Never jump. */
  else if (e->k == VJMP)
    pc = e->u.s.info;
  else if (e->k == VKSTR || e->k == VKNUM || e->k == VKTRUE)
    expr_toreg_nobranch(fs, e, NO_REG), pc = bcemit_jmp(fs);
  else
    pc = bcemit_branch(fs, e, 1);
  jmp_append(fs, &e->t, pc);
  jmp_tohere(fs, e->f);
  e->f = NO_JMP;
}

/* -- Bytecode emitter for operators -------------------------------------- */

/* Try constant-folding of arithmetic operators. */
static int foldarith(BinOpr opr, ExpDesc *e1, ExpDesc *e2)
{
  TValue o;
  lua_Number n;
  if (!expr_isnumk_nojump(e1) || !expr_isnumk_nojump(e2)) return 0;
  n = lj_vm_foldarith(expr_numberV(e1), expr_numberV(e2), (int)opr-OPR_ADD);
  setnumV(&o, n);
  if (tvisnan(&o) || tvismzero(&o)) return 0;  /* Avoid NaN and -0 as consts. */
  setnumV(&e1->u.nval, n);
  return 1;
}

/* Emit arithmetic operator. */
static void bcemit_arith(FuncState *fs, BinOpr opr, ExpDesc *e1, ExpDesc *e2)
{
  BCReg rb, rc, t;
  uint32_t op;
  if (foldarith(opr, e1, e2))
    return;
  if (opr == OPR_POW) {
    op = BC_POW;
    rc = expr_toanyreg(fs, e2);
    rb = expr_toanyreg(fs, e1);
  } else {
    op = opr-OPR_ADD+BC_ADDVV;
    /* Must discharge 2nd operand first since VINDEXED might free regs. */
    expr_toval(fs, e2);
    if (expr_isnumk(e2) && (rc = const_num(fs, e2)) <= BCMAX_C)
      op -= BC_ADDVV-BC_ADDVN;
    else
      rc = expr_toanyreg(fs, e2);
    /* 1st operand discharged by bcemit_binop_left, but need KNUM/KSHORT. */
    lua_assert(expr_isnumk(e1) || e1->k == VNONRELOC);
    expr_toval(fs, e1);
    /* Avoid two consts to satisfy bytecode constraints. */
    if (expr_isnumk(e1) && !expr_isnumk(e2) &&
	(t = const_num(fs, e1)) <= BCMAX_B) {
      rb = rc; rc = t; op -= BC_ADDVV-BC_ADDNV;
    } else {
      rb = expr_toanyreg(fs, e1);
    }
  }
  /* Using expr_free might cause asserts if the order is wrong. */
  if (e1->k == VNONRELOC && e1->u.s.info >= fs->nactvar) fs->freereg--;
  if (e2->k == VNONRELOC && e2->u.s.info >= fs->nactvar) fs->freereg--;
  e1->u.s.info = bcemit_ABC(fs, op, 0, rb, rc);
  e1->k = VRELOCABLE;
}

/* Emit comparison operator. */
static void bcemit_comp(FuncState *fs, BinOpr opr, ExpDesc *e1, ExpDesc *e2)
{
  ExpDesc *eret = e1;
  BCIns ins;
  expr_toval(fs, e1);
  if (opr == OPR_EQ || opr == OPR_NE) {
    BCOp op = opr == OPR_EQ ? BC_ISEQV : BC_ISNEV;
    BCReg ra;
    if (expr_isk(e1)) { e1 = e2; e2 = eret; }  /* Need constant in 2nd arg. */
    ra = expr_toanyreg(fs, e1);  /* First arg must be in a reg. */
    expr_toval(fs, e2);
    switch (e2->k) {
    case VKNIL: case VKFALSE: case VKTRUE:
      ins = BCINS_AD(op+(BC_ISEQP-BC_ISEQV), ra, const_pri(e2));
      break;
    case VKSTR:
      ins = BCINS_AD(op+(BC_ISEQS-BC_ISEQV), ra, const_str(fs, e2));
      break;
    case VKNUM:
      ins = BCINS_AD(op+(BC_ISEQN-BC_ISEQV), ra, const_num(fs, e2));
      break;
    default:
      ins = BCINS_AD(op, ra, expr_toanyreg(fs, e2));
      break;
    }
  } else {
    uint32_t op = opr-OPR_LT+BC_ISLT;
    BCReg ra, rd;
    if ((op-BC_ISLT) & 1) {  /* GT -> LT, GE -> LE */
      e1 = e2; e2 = eret;  /* Swap operands. */
      op = ((op-BC_ISLT)^3)+BC_ISLT;
      expr_toval(fs, e1);
    }
    rd = expr_toanyreg(fs, e2);
    ra = expr_toanyreg(fs, e1);
    ins = BCINS_AD(op, ra, rd);
  }
  /* Using expr_free might cause asserts if the order is wrong. */
  if (e1->k == VNONRELOC && e1->u.s.info >= fs->nactvar) fs->freereg--;
  if (e2->k == VNONRELOC && e2->u.s.info >= fs->nactvar) fs->freereg--;
  bcemit_INS(fs, ins);
  eret->u.s.info = bcemit_jmp(fs);
  eret->k = VJMP;
}

/* Fixup left side of binary operator. */
static void bcemit_binop_left(FuncState *fs, BinOpr op, ExpDesc *e)
{
  if (op == OPR_AND) {
    bcemit_branch_t(fs, e);
  } else if (op == OPR_OR) {
    bcemit_branch_f(fs, e);
  } else if (op == OPR_CONCAT) {
    expr_tonextreg(fs, e);
  } else if (op == OPR_EQ || op == OPR_NE) {
    if (!expr_isk_nojump(e)) expr_toanyreg(fs, e);
  } else {
    if (!expr_isnumk_nojump(e)) expr_toanyreg(fs, e);
  }
}

/* Emit binary operator. */
static void bcemit_binop(FuncState *fs, BinOpr op, ExpDesc *e1, ExpDesc *e2)
{
  if (op <= OPR_POW) {
    bcemit_arith(fs, op, e1, e2);
  } else if (op == OPR_AND) {
    lua_assert(e1->t == NO_JMP);  /* List must be closed. */
    expr_discharge(fs, e2);
    jmp_append(fs, &e2->f, e1->f);
    *e1 = *e2;
  } else if (op == OPR_OR) {
    lua_assert(e1->f == NO_JMP);  /* List must be closed. */
    expr_discharge(fs, e2);
    jmp_append(fs, &e2->t, e1->t);
    *e1 = *e2;
  } else if (op == OPR_CONCAT) {
    expr_toval(fs, e2);
    if (e2->k == VRELOCABLE && bc_op(*bcptr(fs, e2)) == BC_CAT) {
      lua_assert(e1->u.s.info == bc_b(*bcptr(fs, e2))-1);
      expr_free(fs, e1);
      setbc_b(bcptr(fs, e2), e1->u.s.info);
      e1->u.s.info = e2->u.s.info;
    } else {
      expr_tonextreg(fs, e2);
      expr_free(fs, e2);
      expr_free(fs, e1);
      e1->u.s.info = bcemit_ABC(fs, BC_CAT, 0, e1->u.s.info, e2->u.s.info);
    }
    e1->k = VRELOCABLE;
  } else {
    lua_assert(op == OPR_NE || op == OPR_EQ ||
	       op == OPR_LT || op == OPR_GE || op == OPR_LE || op == OPR_GT);
    bcemit_comp(fs, op, e1, e2);
  }
}

/* Emit unary operator. */
static void bcemit_unop(FuncState *fs, BCOp op, ExpDesc *e)
{
  if (op == BC_NOT) {
    /* Swap true and false lists. */
    { BCPos temp = e->f; e->f = e->t; e->t = temp; }
    jmp_dropval(fs, e->f);
    jmp_dropval(fs, e->t);
    expr_discharge(fs, e);
    if (e->k == VKNIL || e->k == VKFALSE) {
      e->k = VKTRUE;
      return;
    } else if (expr_isk(e) || (LJ_HASFFI && e->k == VKCDATA)) {
      e->k = VKFALSE;
      return;
    } else if (e->k == VJMP) {
      invertcond(fs, e);
      return;
    } else if (e->k == VRELOCABLE) {
      bcreg_reserve(fs, 1);
      setbc_a(bcptr(fs, e), fs->freereg-1);
      e->u.s.info = fs->freereg-1;
      e->k = VNONRELOC;
    } else {
      lua_assert(e->k == VNONRELOC);
    }
  } else {
    lua_assert(op == BC_UNM || op == BC_LEN);
    if (op == BC_UNM && !expr_hasjump(e)) {  /* Constant-fold negations. */
      if (e->k == VKCDATA) {  /* Fold in-place since cdata is not interned. */
	GCcdata *cd = cdataV(&e->u.nval);
	int64_t *p = (int64_t *)cdataptr(cd);
	if (cd->ctypeid == CTID_COMPLEX_DOUBLE)
	  p[1] ^= (int64_t)U64x(80000000,00000000);
	else
	  *p = -*p;
	return;
      } else
      if (expr_isnumk(e) && !expr_numiszero(e)) {  /* Avoid folding to -0. */
	TValue *o = expr_numtv(e);
        o->u64 ^= U64x(80000000,00000000);
        return;
      }
    }
    expr_toanyreg(fs, e);
  }
  expr_free(fs, e);
  e->u.s.info = bcemit_AD(fs, op, 0, e->u.s.info);
  e->k = VRELOCABLE;
}

/* -- Lexer support ------------------------------------------------------- */

/* Check and consume optional token. */
static int lex_opt(LexState *ls, LexToken tok)
{
  if (ls->tok == tok) {
    lj_lex_next(ls);
    return 1;
  }
  return 0;
}

/* Check and consume token. */
static void lex_check(LexState *ls, LexToken tok)
{
  if (ls->tok != tok)
    err_token(ls, tok);
  lj_lex_next(ls);
}

/* Check for matching token. */
static void lex_match(LexState *ls, LexToken what, LexToken who, BCLine line)
{
  if (!lex_opt(ls, what)) {
    if (line == ls->linenumber) {
      err_token(ls, what);
    } else {
      const char *swhat = lj_lex_token2str(ls, what);
      const char *swho = lj_lex_token2str(ls, who);
      lj_lex_error(ls, ls->tok, LJ_ERR_XMATCH, swhat, swho, line);
    }
  }
}

/* Check for string token. */
static GCstr *lex_str(LexState *ls)
{
  GCstr *s;
  if (ls->tok != TK_name && (LJ_52 || ls->tok != TK_goto))
    err_token(ls, TK_name);
  s = strV(&ls->tokval);
  lj_lex_next(ls);
  return s;
}

/* -- Variable handling --------------------------------------------------- */

#define var_get(ls, fs, i)	((ls)->vstack[(fs)->varmap[(i)]])

/* Define a new local variable. */
static void var_new(LexState *ls, BCReg n, GCstr *name)
{
  FuncState *fs = ls->fs;
  MSize vtop = ls->vtop;
  checklimit(fs, fs->nactvar+n, LJ_MAX_LOCVAR, "local variables");
  if (LJ_UNLIKELY(vtop >= ls->sizevstack)) {
    if (ls->sizevstack >= LJ_MAX_VSTACK)
      lj_lex_error(ls, 0, LJ_ERR_XLIMC, LJ_MAX_VSTACK);
    lj_mem_growvec(ls->L, ls->vstack, ls->sizevstack, LJ_MAX_VSTACK, VarInfo);
  }
  lua_assert((uintptr_t)name < VARNAME__MAX ||
	     lj_tab_getstr(fs->kt, name) != NULL);
  /* NOBARRIER: name is anchored in fs->kt and ls->vstack is not a GCobj. */
  setgcref(ls->vstack[vtop].name, obj2gco(name));
  fs->varmap[fs->nactvar+n] = (uint16_t)vtop;
  ls->vtop = vtop+1;
}

#define var_new_lit(ls, n, v) \
  var_new(ls, (n), lj_parse_keepstr(ls, "" v, sizeof(v)-1))

#define var_new_fixed(ls, n, vn) \
  var_new(ls, (n), (GCstr *)(uintptr_t)(vn))

/* Add local variables. */
static void var_add(LexState *ls, BCReg nvars)
{
  FuncState *fs = ls->fs;
  BCReg nactvar = fs->nactvar;
  while (nvars--) {
    VarInfo *v = &var_get(ls, fs, nactvar);
    v->startpc = fs->pc;
    v->slot = nactvar++;
    v->info = 0;
  }
  fs->nactvar = nactvar;
}

/* Remove local variables. */
static void var_remove(LexState *ls, BCReg tolevel)
{
  FuncState *fs = ls->fs;
  while (fs->nactvar > tolevel)
    var_get(ls, fs, --fs->nactvar).endpc = fs->pc;
}

/* Lookup local variable name. */
static BCReg var_lookup_local(FuncState *fs, GCstr *n)
{
  int i;
  for (i = fs->nactvar-1; i >= 0; i--) {
    if (n == strref(var_get(fs->ls, fs, i).name))
      return (BCReg)i;
  }
  return (BCReg)-1;  /* Not found. */
}

/* Lookup or add upvalue index. */
static MSize var_lookup_uv(FuncState *fs, MSize vidx, ExpDesc *e)
{
  MSize i, n = fs->nuv;
  for (i = 0; i < n; i++)
    if (fs->uvmap[i] == vidx)
      return i;  /* Already exists. */
  /* Otherwise create a new one. */
  checklimit(fs, fs->nuv, LJ_MAX_UPVAL, "upvalues");
  lua_assert(e->k == VLOCAL || e->k == VUPVAL);
  fs->uvmap[n] = (uint16_t)vidx;
  fs->uvtmp[n] = (uint16_t)(e->k == VLOCAL ? vidx : LJ_MAX_VSTACK+e->u.s.info);
  fs->nuv = n+1;
  return n;
}

/* Forward declaration. */
static void fscope_uvmark(FuncState *fs, BCReg level);

/* Recursively lookup variables in enclosing functions. */
static MSize var_lookup_(FuncState *fs, GCstr *name, ExpDesc *e, int first)
{
  if (fs) {
    BCReg reg = var_lookup_local(fs, name);
    if ((int32_t)reg >= 0) {  /* Local in this function? */
      expr_init(e, VLOCAL, reg);
      if (!first)
	fscope_uvmark(fs, reg);  /* Scope now has an upvalue. */
      return (MSize)(e->u.s.aux = (uint32_t)fs->varmap[reg]);
    } else {
      MSize vidx = var_lookup_(fs->prev, name, e, 0);  /* Var in outer func? */
      if ((int32_t)vidx >= 0) {  /* Yes, make it an upvalue here. */
	e->u.s.info = (uint8_t)var_lookup_uv(fs, vidx, e);
	e->k = VUPVAL;
	return vidx;
      }
    }
  } else {  /* Not found in any function, must be a global. */
    expr_init(e, VGLOBAL, 0);
    e->u.sval = name;
  }
  return (MSize)-1;  /* Global. */
}

/* Lookup variable name. */
#define var_lookup(ls, e) \
  var_lookup_((ls)->fs, lex_str(ls), (e), 1)

/* -- Goto an label handling ---------------------------------------------- */

/* Add a new goto or label. */
static MSize gola_new(LexState *ls, GCstr *name, uint8_t info, BCPos pc)
{
  FuncState *fs = ls->fs;
  MSize vtop = ls->vtop;
  if (LJ_UNLIKELY(vtop >= ls->sizevstack)) {
    if (ls->sizevstack >= LJ_MAX_VSTACK)
      lj_lex_error(ls, 0, LJ_ERR_XLIMC, LJ_MAX_VSTACK);
    lj_mem_growvec(ls->L, ls->vstack, ls->sizevstack, LJ_MAX_VSTACK, VarInfo);
  }
  lua_assert(name == NAME_BREAK || lj_tab_getstr(fs->kt, name) != NULL);
  /* NOBARRIER: name is anchored in fs->kt and ls->vstack is not a GCobj. */
  setgcref(ls->vstack[vtop].name, obj2gco(name));
  ls->vstack[vtop].startpc = pc;
  ls->vstack[vtop].slot = (uint8_t)fs->nactvar;
  ls->vstack[vtop].info = info;
  ls->vtop = vtop+1;
  return vtop;
}

#define gola_isgoto(v)		((v)->info & VSTACK_GOTO)
#define gola_islabel(v)		((v)->info & VSTACK_LABEL)
#define gola_isgotolabel(v)	((v)->info & (VSTACK_GOTO|VSTACK_LABEL))

/* Patch goto to jump to label. */
static void gola_patch(LexState *ls, VarInfo *vg, VarInfo *vl)
{
  FuncState *fs = ls->fs;
  BCPos pc = vg->startpc;
  setgcrefnull(vg->name);  /* Invalidate pending goto. */
  setbc_a(&fs->bcbase[pc].ins, vl->slot);
  jmp_patch(fs, pc, vl->startpc);
}

/* Patch goto to close upvalues. */
static void gola_close(LexState *ls, VarInfo *vg)
{
  FuncState *fs = ls->fs;
  BCPos pc = vg->startpc;
  BCIns *ip = &fs->bcbase[pc].ins;
  lua_assert(gola_isgoto(vg));
  lua_assert(bc_op(*ip) == BC_JMP || bc_op(*ip) == BC_UCLO);
  setbc_a(ip, vg->slot);
  if (bc_op(*ip) == BC_JMP) {
    BCPos next = jmp_next(fs, pc);
    if (next != NO_JMP) jmp_patch(fs, next, pc);  /* Jump to UCLO. */
    setbc_op(ip, BC_UCLO);  /* Turn into UCLO. */
    setbc_j(ip, NO_JMP);
  }
}

/* Resolve pending forward gotos for label. */
static void gola_resolve(LexState *ls, FuncScope *bl, MSize idx)
{
  VarInfo *vg = ls->vstack + bl->vstart;
  VarInfo *vl = ls->vstack + idx;
  for (; vg < vl; vg++)
    if (gcrefeq(vg->name, vl->name) && gola_isgoto(vg)) {
      if (vg->slot < vl->slot) {
	GCstr *name = strref(var_get(ls, ls->fs, vg->slot).name);
	lua_assert((uintptr_t)name >= VARNAME__MAX);
	ls->linenumber = ls->fs->bcbase[vg->startpc].line;
	lua_assert(strref(vg->name) != NAME_BREAK);
	lj_lex_error(ls, 0, LJ_ERR_XGSCOPE,
		     strdata(strref(vg->name)), strdata(name));
      }
      gola_patch(ls, vg, vl);
    }
}

/* Fixup remaining gotos and labels for scope. */
static void gola_fixup(LexState *ls, FuncScope *bl)
{
  VarInfo *v = ls->vstack + bl->vstart;
  VarInfo *ve = ls->vstack + ls->vtop;
  for (; v < ve; v++) {
    GCstr *name = strref(v->name);
    if (name != NULL) {  /* Only consider remaining valid gotos/labels. */
      if (gola_islabel(v)) {
	VarInfo *vg;
	setgcrefnull(v->name);  /* Invalidate label that goes out of scope. */
	for (vg = v+1; vg < ve; vg++)  /* Resolve pending backward gotos. */
	  if (strref(vg->name) == name && gola_isgoto(vg)) {
	    if ((bl->flags&FSCOPE_UPVAL) && vg->slot > v->slot)
	      gola_close(ls, vg);
	    gola_patch(ls, vg, v);
	  }
      } else if (gola_isgoto(v)) {
	if (bl->prev) {  /* Propagate goto or break to outer scope. */
	  bl->prev->flags |= name == NAME_BREAK ? FSCOPE_BREAK : FSCOPE_GOLA;
	  v->slot = bl->nactvar;
	  if ((bl->flags & FSCOPE_UPVAL))
	    gola_close(ls, v);
	} else {  /* No outer scope: undefined goto label or no loop. */
	  ls->linenumber = ls->fs->bcbase[v->startpc].line;
	  if (name == NAME_BREAK)
	    lj_lex_error(ls, 0, LJ_ERR_XBREAK);
	  else
	    lj_lex_error(ls, 0, LJ_ERR_XLUNDEF, strdata(name));
	}
      }
    }
  }
}

/* Find existing label. */
static VarInfo *gola_findlabel(LexState *ls, GCstr *name)
{
  VarInfo *v = ls->vstack + ls->fs->bl->vstart;
  VarInfo *ve = ls->vstack + ls->vtop;
  for (; v < ve; v++)
    if (strref(v->name) == name && gola_islabel(v))
      return v;
  return NULL;
}

/* -- Scope handling ------------------------------------------------------ */

/* Begin a scope. */
static void fscope_begin(FuncState *fs, FuncScope *bl, int flags)
{
  bl->nactvar = (uint8_t)fs->nactvar;
  bl->flags = flags;
  bl->vstart = fs->ls->vtop;
  bl->prev = fs->bl;
  fs->bl = bl;
  lua_assert(fs->freereg == fs->nactvar);
}

/* End a scope. */
static void fscope_end(FuncState *fs)
{
  FuncScope *bl = fs->bl;
  LexState *ls = fs->ls;
  fs->bl = bl->prev;
  var_remove(ls, bl->nactvar);
  fs->freereg = fs->nactvar;
  lua_assert(bl->nactvar == fs->nactvar);
  if ((bl->flags & (FSCOPE_UPVAL|FSCOPE_NOCLOSE)) == FSCOPE_UPVAL)
    bcemit_AJ(fs, BC_UCLO, bl->nactvar, 0);
  if ((bl->flags & FSCOPE_BREAK)) {
    if ((bl->flags & FSCOPE_LOOP)) {
      MSize idx = gola_new(ls, NAME_BREAK, VSTACK_LABEL, fs->pc);
      ls->vtop = idx;  /* Drop break label immediately. */
      gola_resolve(ls, bl, idx);
    } else {  /* Need the fixup step to propagate the breaks. */
      gola_fixup(ls, bl);
      return;
    }
  }
  if ((bl->flags & FSCOPE_GOLA)) {
    gola_fixup(ls, bl);
  }
}

/* Mark scope as having an upvalue. */
static void fscope_uvmark(FuncState *fs, BCReg level)
{
  FuncScope *bl;
  for (bl = fs->bl; bl && bl->nactvar > level; bl = bl->prev)
    ;
  if (bl)
    bl->flags |= FSCOPE_UPVAL;
}

/* -- Function state management ------------------------------------------- */

/* Fixup bytecode for prototype. */
static void fs_fixup_bc(FuncState *fs, GCproto *pt, BCIns *bc, MSize n)
{
  BCInsLine *base = fs->bcbase;
  MSize i;
  pt->sizebc = n;
  bc[0] = BCINS_AD((fs->flags & PROTO_VARARG) ? BC_FUNCV : BC_FUNCF,
		   fs->framesize, 0);
  for (i = 1; i < n; i++)
    bc[i] = base[i].ins;
}

/* Fixup upvalues for child prototype, step #2. */
static void fs_fixup_uv2(FuncState *fs, GCproto *pt)
{
  VarInfo *vstack = fs->ls->vstack;
  uint16_t *uv = proto_uv(pt);
  MSize i, n = pt->sizeuv;
  for (i = 0; i < n; i++) {
    VarIndex vidx = uv[i];
    if (vidx >= LJ_MAX_VSTACK)
      uv[i] = vidx - LJ_MAX_VSTACK;
    else if ((vstack[vidx].info & VSTACK_VAR_RW))
      uv[i] = vstack[vidx].slot | PROTO_UV_LOCAL;
    else
      uv[i] = vstack[vidx].slot | PROTO_UV_LOCAL | PROTO_UV_IMMUTABLE;
  }
}

/* Fixup constants for prototype. */
static void fs_fixup_k(FuncState *fs, GCproto *pt, void *kptr)
{
  GCtab *kt;
  TValue *array;
  Node *node;
  MSize i, hmask;
  checklimitgt(fs, fs->nkn, BCMAX_D+1, "constants");
  checklimitgt(fs, fs->nkgc, BCMAX_D+1, "constants");
  setmref(pt->k, kptr);
  pt->sizekn = fs->nkn;
  pt->sizekgc = fs->nkgc;
  kt = fs->kt;
  array = tvref(kt->array);
  for (i = 0; i < kt->asize; i++)
    if (tvhaskslot(&array[i])) {
      TValue *tv = &((TValue *)kptr)[tvkslot(&array[i])];
      setnumV(tv, (lua_Number)i);
    }
  node = noderef(kt->node);
  hmask = kt->hmask;
  for (i = 0; i <= hmask; i++) {
    Node *n = &node[i];
    if (tvhaskslot(&n->val)) {
      ptrdiff_t kidx = (ptrdiff_t)tvkslot(&n->val);
      if (tvisnum(&n->key)) {
	TValue *tv = &((TValue *)kptr)[kidx];
        *tv = n->key;
      } else {
	GCobj *o = gcV(&n->key);
	setgcref(((GCRef *)kptr)[~kidx], o);
	lj_gc_objbarrier(fs->L, pt, o);
	if (tvisproto(&n->key))
	  fs_fixup_uv2(fs, gco2pt(o));
      }
    }
  }
}

/* Fixup upvalues for prototype, step #1. */
static void fs_fixup_uv1(FuncState *fs, GCproto *pt, uint16_t *uv)
{
  setmref(pt->uv, uv);
  pt->sizeuv = fs->nuv;
  memcpy(uv, fs->uvtmp, fs->nuv*sizeof(VarIndex));
}

/* Prepare lineinfo for prototype. */
static size_t fs_prep_line(FuncState *fs, BCLine numline)
{
  return (fs->pc+1) * sizeof(BCLine);
}

/* Fixup lineinfo for prototype. */
static void fs_fixup_line(FuncState *fs, GCproto *pt,
			  uint32_t *lineinfo, BCLine numline)
{
  int i;
  pt->firstline = fs->linedefined;
  pt->numline = numline;
  setmref(pt->lineinfo, lineinfo);
  for (i = 0; i <= fs->pc; i++) lineinfo[i] = fs->bcbase[i].line;
}

/* Prepare variable info for prototype. */
static size_t fs_prep_var(LexState *ls, FuncState *fs, size_t *ofsvar,
                          size_t *ofsdeclname, const char *declname)
{
  VarInfo *vs =ls->vstack, *ve;
  MSize i, n;
  BCPos lastpc;
  lj_buf_reset(&ls->sb);  /* Copy to temp. string buffer. */
  /* Store upvalue names. */
  for (i = 0, n = fs->nuv; i < n; i++) {
    GCstr *s = strref(vs[fs->uvmap[i]].name);
    MSize len = s->len+1;
    char *p = lj_buf_more(&ls->sb, len);
    p = lj_buf_wmem(p, strdata(s), len);
    setsbufP(&ls->sb, p);
  }
  *ofsvar = sbuflen(&ls->sb);
  lastpc = 0;
  /* Store local variable names and compressed ranges. */
  for (ve = vs + ls->vtop, vs += fs->vbase; vs < ve; vs++) {
    if (!gola_isgotolabel(vs)) {
      GCstr *s = strref(vs->name);
      BCPos startpc;
      char *p;
      if ((uintptr_t)s < VARNAME__MAX) {
	p = lj_buf_more(&ls->sb, 1 + 2*5);
	*p++ = (char)(uintptr_t)s;
      } else {
	MSize len = s->len+1;
	p = lj_buf_more(&ls->sb, len + 2*5);
	p = lj_buf_wmem(p, strdata(s), len);
      }
      startpc = vs->startpc;
      p = lj_strfmt_wuleb128(p, startpc-lastpc);
      p = lj_strfmt_wuleb128(p, vs->endpc-startpc);
      setsbufP(&ls->sb, p);
      lastpc = startpc;
    }
  }
  lj_buf_putb(&ls->sb, '\0');  /* Terminator for varinfo. */
  /* Store function declaration name. */
  *ofsdeclname = sbuflen(&ls->sb);
  {
    char *p;
    int len = strlen(declname) + 1;
    p = lj_buf_more(&ls->sb, len);
    p = lj_buf_wmem(p, declname, len);
    setsbufP(&ls->sb, p);
  }
  return sbuflen(&ls->sb);
}

/* Fixup variable info for prototype. */
static void fs_fixup_var(LexState *ls, GCproto *pt, uint8_t *p, size_t ofsvar, size_t ofsdeclname)
{
  setmref(pt->uvinfo, p);
  setmref(pt->varinfo, (char *)p + ofsvar);
  setmref(pt->declname, (char*)p + ofsdeclname);
  memcpy(p, sbufB(&ls->sb), sbuflen(&ls->sb));  /* Copy from temp. buffer. */
}

/* Check if bytecode op returns. */
static int bcopisret(BCOp op)
{
  switch (op) {
  case BC_CALLMT: case BC_CALLT:
  case BC_RETM: case BC_RET: case BC_RET0: case BC_RET1:
    return 1;
  default:
    return 0;
  }
}

/* Fixup return instruction for prototype. */
static void fs_fixup_ret(FuncState *fs)
{
  BCPos lastpc = fs->pc;
  if (lastpc <= fs->lasttarget || !bcopisret(bc_op(fs->bcbase[lastpc-1].ins))) {
    if ((fs->bl->flags & FSCOPE_UPVAL))
      bcemit_AJ(fs, BC_UCLO, 0, 0);
    bcemit_AD(fs, BC_RET0, 0, 1);  /* Need final return. */
  }
  fs->bl->flags |= FSCOPE_NOCLOSE;  /* Handled above. */
  fscope_end(fs);
  lua_assert(fs->bl == NULL);
  /* May need to fixup returns encoded before first function was created. */
  if (fs->flags & PROTO_FIXUP_RETURN) {
    BCPos pc;
    for (pc = 1; pc < lastpc; pc++) {
      BCIns ins = fs->bcbase[pc].ins;
      BCPos offset;
      switch (bc_op(ins)) {
      case BC_CALLMT: case BC_CALLT:
      case BC_RETM: case BC_RET: case BC_RET0: case BC_RET1:
	offset = bcemit_INS(fs, ins);  /* Copy original instruction. */
	fs->bcbase[offset].line = fs->bcbase[pc].line;
	offset = offset-(pc+1)+BCBIAS_J;
	if (offset > BCMAX_D)
	  err_syntax(fs->ls, LJ_ERR_XFIXUP);
	/* Replace with UCLO plus branch. */
	fs->bcbase[pc].ins = BCINS_AD(BC_UCLO, 0, offset);
	break;
      case BC_UCLO:
	return;  /* We're done. */
      default:
	break;
      }
    }
  }
}

/* Finish a FuncState and return the new prototype. */
static GCproto *fs_finish(LexState *ls, BCLine line, char *declname)
{
  lua_State *L = ls->L;
  FuncState *fs = ls->fs;
  BCLine numline = line - fs->linedefined;
  size_t sizept, ofsk, ofsuv, ofsli, ofsdbg, ofsvar, ofsdeclname;
  GCproto *pt;

  /* Apply final fixups. */
  fs_fixup_ret(fs);

  /* Calculate total size of prototype including all colocated arrays. */
  sizept = sizeof(GCproto) + fs->pc*sizeof(BCIns) + fs->nkgc*sizeof(GCRef);
  sizept = (sizept + sizeof(TValue)-1) & ~(sizeof(TValue)-1);
  ofsk = sizept; sizept += fs->nkn*sizeof(TValue);
  ofsuv = sizept; sizept += ((fs->nuv+1)&~1)*2;
  ofsli = sizept; sizept += fs_prep_line(fs, numline);
  ofsdbg = sizept; sizept += fs_prep_var(ls, fs, &ofsvar, &ofsdeclname, declname);

  /* Allocate prototype and initialize its fields. */
  pt = (GCproto *)lj_mem_newgco(L, (MSize)sizept);
  pt->gct = ~LJ_TPROTO;
  pt->sizept = (MSize)sizept;
  pt->trace = 0;
  pt->flags = (uint8_t)(fs->flags & ~(PROTO_HAS_RETURN|PROTO_FIXUP_RETURN));
  pt->numparams = fs->numparams;
  pt->framesize = fs->framesize;
  setgcref(pt->chunkname, obj2gco(ls->chunkname));

  /* Close potentially uninitialized gap between bc and kgc. */
  *(uint32_t *)((char *)pt + ofsk - sizeof(GCRef)*(fs->nkgc+1)) = 0;
  fs_fixup_bc(fs, pt, (BCIns *)((char *)pt + sizeof(GCproto)), fs->pc);
  fs_fixup_k(fs, pt, (void *)((char *)pt + ofsk));
  fs_fixup_uv1(fs, pt, (uint16_t *)((char *)pt + ofsuv));
  fs_fixup_line(fs, pt, (void *)((char *)pt + ofsli), numline);
<<<<<<< HEAD
  fs_fixup_var(ls, pt, (uint8_t *)((char *)pt + ofsdbg), ofsvar);
=======
  fs_fixup_var(ls, pt, (uint8_t *)((char *)pt + ofsdbg), ofsvar, ofsdeclname);
>>>>>>> 1566a0ce

  L->top--;  /* Pop table of constants. */
  ls->vtop = fs->vbase;  /* Reset variable stack. */
  ls->fs = fs->prev;
  lua_assert(ls->fs != NULL || ls->tok == TK_eof);
  lj_auditlog_new_prototype(pt);
  return pt;
}

/* Initialize a new FuncState. */
static void fs_init(LexState *ls, FuncState *fs)
{
  lua_State *L = ls->L;
  fs->prev = ls->fs; ls->fs = fs;  /* Append to list. */
  fs->ls = ls;
  fs->vbase = ls->vtop;
  fs->L = L;
  fs->pc = 0;
  fs->lasttarget = 0;
  fs->jpc = NO_JMP;
  fs->freereg = 0;
  fs->nkgc = 0;
  fs->nkn = 0;
  fs->nactvar = 0;
  fs->nuv = 0;
  fs->bl = NULL;
  fs->flags = 0;
  fs->framesize = 1;  /* Minimum frame size. */
  fs->kt = lj_tab_new(L, 0, 0);
  /* Anchor table of constants in stack to avoid being collected. */
  settabV(L, L->top, fs->kt);
  incr_top(L);
}

/* -- Expressions --------------------------------------------------------- */

/* Forward declaration. */
static void expr(LexState *ls, ExpDesc *v);

/* Return string expression. */
static void expr_str(LexState *ls, ExpDesc *e)
{
  expr_init(e, VKSTR, 0);
  e->u.sval = lex_str(ls);
}

/* Return index expression. */
static void expr_index(FuncState *fs, ExpDesc *t, ExpDesc *e)
{
  /* Already called: expr_toval(fs, e). */
  t->k = VINDEXED;
  if (expr_isnumk(e)) {
    lua_Number n = expr_numberV(e);
    int32_t k = lj_num2int(n);
    if (checku8(k) && n == (lua_Number)k) {
      t->u.s.aux = BCMAX_C+1+(uint32_t)k;  /* 256..511: const byte key */
      return;
    }
  } else if (expr_isstrk(e)) {
    BCReg idx = const_str(fs, e);
    if (idx <= BCMAX_C) {
      t->u.s.aux = ~idx;  /* -256..-1: const string key */
      return;
    }
  }
  t->u.s.aux = expr_toanyreg(fs, e);  /* 0..255: register */
}

/* Parse index expression with named field. */
static void expr_field(LexState *ls, ExpDesc *v)
{
  FuncState *fs = ls->fs;
  ExpDesc key;
  expr_toanyreg(fs, v);
  lj_lex_next(ls);  /* Skip dot or colon. */
  expr_str(ls, &key);
  expr_index(fs, v, &key);
}

/* Parse index expression with brackets. */
static void expr_bracket(LexState *ls, ExpDesc *v)
{
  lj_lex_next(ls);  /* Skip '['. */
  expr(ls, v);
  expr_toval(ls->fs, v);
  lex_check(ls, ']');
}

/* Get value of constant expression. */
static void expr_kvalue(TValue *v, ExpDesc *e)
{
  if (e->k <= VKTRUE) {
    setpriV(v, ~(uint32_t)e->k);
  } else if (e->k == VKSTR) {
    setgcVraw(v, obj2gco(e->u.sval), LJ_TSTR);
  } else {
    lua_assert(tvisnumber(expr_numtv(e)));
    *v = *expr_numtv(e);
  }
}

/* Parse table constructor expression. */
static void expr_table(LexState *ls, ExpDesc *e)
{
  FuncState *fs = ls->fs;
  BCLine line = ls->linenumber;
  GCtab *t = NULL;
  int vcall = 0, needarr = 0, fixt = 0;
  uint32_t narr = 1;  /* First array index. */
  uint32_t nhash = 0;  /* Number of hash entries. */
  BCReg freg = fs->freereg;
  BCPos pc = bcemit_AD(fs, BC_TNEW, freg, 0);
  expr_init(e, VNONRELOC, freg);
  bcreg_reserve(fs, 1);
  freg++;
  lex_check(ls, '{');
  while (ls->tok != '}') {
    ExpDesc key, val;
    vcall = 0;
    if (ls->tok == '[') {
      expr_bracket(ls, &key);  /* Already calls expr_toval. */
      if (!expr_isk(&key)) expr_index(fs, e, &key);
      if (expr_isnumk(&key) && expr_numiszero(&key)) needarr = 1; else nhash++;
      lex_check(ls, '=');
    } else if ((ls->tok == TK_name || (!LJ_52 && ls->tok == TK_goto)) &&
	       lj_lex_lookahead(ls) == '=') {
      expr_str(ls, &key);
      lex_check(ls, '=');
      nhash++;
    } else {
      expr_init(&key, VKNUM, 0);
      setintV(&key.u.nval, (int)narr);
      narr++;
      needarr = vcall = 1;
    }
    expr(ls, &val);
    if (expr_isk(&key) && key.k != VKNIL &&
	(key.k == VKSTR || expr_isk_nojump(&val))) {
      TValue k, *v;
      if (!t) {  /* Create template table on demand. */
	BCReg kidx;
	t = lj_tab_new(fs->L, needarr ? narr : 0, hsize2hbits(nhash));
	kidx = const_gc(fs, obj2gco(t), LJ_TTAB);
	fs->bcbase[pc].ins = BCINS_AD(BC_TDUP, freg-1, kidx);
      }
      vcall = 0;
      expr_kvalue(&k, &key);
      v = lj_tab_set(fs->L, t, &k);
      lj_gc_anybarriert(fs->L, t);
      if (expr_isk_nojump(&val)) {  /* Add const key/value to template table. */
	expr_kvalue(v, &val);
      } else {  /* Otherwise create dummy string key (avoids lj_tab_newkey). */
	settabV(fs->L, v, t);  /* Preserve key with table itself as value. */
	fixt = 1;   /* Fix this later, after all resizes. */
	goto nonconst;
      }
    } else {
    nonconst:
      if (val.k != VCALL) { expr_toanyreg(fs, &val); vcall = 0; }
      if (expr_isk(&key)) expr_index(fs, e, &key);
      bcemit_store(fs, e, &val);
    }
    fs->freereg = freg;
    if (!lex_opt(ls, ',') && !lex_opt(ls, ';')) break;
  }
  lex_match(ls, '}', '{', line);
  if (vcall) {
    BCInsLine *ilp = &fs->bcbase[fs->pc-1];
    ExpDesc en;
    lua_assert(bc_a(ilp->ins) == freg &&
	       bc_op(ilp->ins) == (narr > 256 ? BC_TSETV : BC_TSETB));
    expr_init(&en, VKNUM, 0);
    en.u.nval.u32.lo = narr-1;
    en.u.nval.u32.hi = 0x43300000;  /* Biased integer to avoid denormals. */
    if (narr > 256) { fs->pc--; ilp--; }
    ilp->ins = BCINS_AD(BC_TSETM, freg, const_num(fs, &en));
    setbc_b(&ilp[-1].ins, 0);
  }
  if (pc == fs->pc-1) {  /* Make expr relocable if possible. */
    e->u.s.info = pc;
    fs->freereg--;
    e->k = VRELOCABLE;
  } else {
    e->k = VNONRELOC;  /* May have been changed by expr_index. */
  }
  if (!t) {  /* Construct TNEW RD: hhhhhaaaaaaaaaaa. */
    BCIns *ip = &fs->bcbase[pc].ins;
    if (!needarr) narr = 0;
    else if (narr < 3) narr = 3;
    else if (narr > 0x7ff) narr = 0x7ff;
    setbc_d(ip, narr|(hsize2hbits(nhash)<<11));
  } else {
    if (needarr && t->asize < narr)
      lj_tab_reasize(fs->L, t, narr-1);
    if (fixt) {  /* Fix value for dummy keys in template table. */
      Node *node = noderef(t->node);
      uint32_t i, hmask = t->hmask;
      for (i = 0; i <= hmask; i++) {
	Node *n = &node[i];
	if (tvistab(&n->val)) {
	  lua_assert(tabV(&n->val) == t);
	  setnilV(&n->val);  /* Turn value into nil. */
	}
      }
    }
    lj_gc_check(fs->L);
  }
}

/* Parse function parameters. */
static BCReg parse_params(LexState *ls, int needself)
{
  FuncState *fs = ls->fs;
  BCReg nparams = 0;
  lex_check(ls, '(');
  if (needself)
    var_new_lit(ls, nparams++, "self");
  if (ls->tok != ')') {
    do {
      if (ls->tok == TK_name || (!LJ_52 && ls->tok == TK_goto)) {
	var_new(ls, nparams++, lex_str(ls));
      } else if (ls->tok == TK_dots) {
	lj_lex_next(ls);
	fs->flags |= PROTO_VARARG;
	break;
      } else {
	err_syntax(ls, LJ_ERR_XPARAM);
      }
    } while (lex_opt(ls, ','));
  }
  var_add(ls, nparams);
  lua_assert(fs->nactvar == nparams);
  bcreg_reserve(fs, nparams);
  lex_check(ls, ')');
  return nparams;
}

/* Forward declaration. */
static void parse_chunk(LexState *ls);

/* Parse body of a function. */
static void parse_body(LexState *ls, ExpDesc *e, int needself, BCLine line,
                       char *declname)
{
  FuncState fs, *pfs = ls->fs;
  FuncScope bl;
  GCproto *pt;
  ptrdiff_t oldbase = pfs->bcbase - ls->bcstack;
  fs_init(ls, &fs);
  fscope_begin(&fs, &bl, 0);
  fs.linedefined = line;
  fs.numparams = (uint8_t)parse_params(ls, needself);
  fs.bcbase = pfs->bcbase + pfs->pc;
  fs.bclim = pfs->bclim - pfs->pc;
  bcemit_AD(&fs, BC_FUNCF, 0, 0);  /* Placeholder. */
  parse_chunk(ls);
  if (ls->tok != TK_end) lex_match(ls, TK_end, TK_function, line);
  pt = fs_finish(ls, (ls->lastline = ls->linenumber), declname);
  pfs->bcbase = ls->bcstack + oldbase;  /* May have been reallocated. */
  pfs->bclim = (BCPos)(ls->sizebcstack - oldbase);
  /* Store new prototype in the constant array of the parent. */
  expr_init(e, VRELOCABLE,
	    bcemit_AD(pfs, BC_FNEW, 0, const_gc(pfs, obj2gco(pt), LJ_TPROTO)));
  pfs->flags |= (fs.flags & PROTO_FFI);
  if (!(pfs->flags & PROTO_CHILD)) {
    if (pfs->flags & PROTO_HAS_RETURN)
      pfs->flags |= PROTO_FIXUP_RETURN;
    pfs->flags |= PROTO_CHILD;
  }
  lj_lex_next(ls);
}

/* Parse expression list. Last expression is left open. */
static BCReg expr_list(LexState *ls, ExpDesc *v)
{
  BCReg n = 1;
  expr(ls, v);
  while (lex_opt(ls, ',')) {
    expr_tonextreg(ls->fs, v);
    expr(ls, v);
    n++;
  }
  return n;
}

/* Parse function argument list. */
static void parse_args(LexState *ls, ExpDesc *e)
{
  FuncState *fs = ls->fs;
  ExpDesc args;
  BCIns ins;
  BCReg base;
  BCLine line = ls->linenumber;
  if (ls->tok == '(') {
#if !LJ_52
    if (line != ls->lastline)
      err_syntax(ls, LJ_ERR_XAMBIG);
#endif
    lj_lex_next(ls);
    if (ls->tok == ')') {  /* f(). */
      args.k = VVOID;
    } else {
      expr_list(ls, &args);
      if (args.k == VCALL)  /* f(a, b, g()) or f(a, b, ...). */
	setbc_b(bcptr(fs, &args), 0);  /* Pass on multiple results. */
    }
    lex_match(ls, ')', '(', line);
  } else if (ls->tok == '{') {
    expr_table(ls, &args);
  } else if (ls->tok == TK_string) {
    expr_init(&args, VKSTR, 0);
    args.u.sval = strV(&ls->tokval);
    lj_lex_next(ls);
  } else {
    err_syntax(ls, LJ_ERR_XFUNARG);
    return;  /* Silence compiler. */
  }
  lua_assert(e->k == VNONRELOC);
  base = e->u.s.info;  /* Base register for call. */
  if (args.k == VCALL) {
    ins = BCINS_ABC(BC_CALLM, base, 2, args.u.s.aux - base - 1 - LJ_FR2);
  } else {
    if (args.k != VVOID)
      expr_tonextreg(fs, &args);
    ins = BCINS_ABC(BC_CALL, base, 2, fs->freereg - base - LJ_FR2);
  }
  expr_init(e, VCALL, bcemit_INS(fs, ins));
  e->u.s.aux = base;
  fs->bcbase[fs->pc - 1].line = line;
  fs->freereg = base+1;  /* Leave one result by default. */
}

/* Parse primary expression. */
static void expr_primary(LexState *ls, ExpDesc *v)
{
  FuncState *fs = ls->fs;
  /* Parse prefix expression. */
  if (ls->tok == '(') {
    BCLine line = ls->linenumber;
    lj_lex_next(ls);
    expr(ls, v);
    lex_match(ls, ')', '(', line);
    expr_discharge(ls->fs, v);
  } else if (ls->tok == TK_name || (!LJ_52 && ls->tok == TK_goto)) {
    var_lookup(ls, v);
  } else {
    err_syntax(ls, LJ_ERR_XSYMBOL);
  }
  for (;;) {  /* Parse multiple expression suffixes. */
    if (ls->tok == '.') {
      expr_field(ls, v);
    } else if (ls->tok == '[') {
      ExpDesc key;
      expr_toanyreg(fs, v);
      expr_bracket(ls, &key);
      expr_index(fs, v, &key);
    } else if (ls->tok == ':') {
      ExpDesc key;
      lj_lex_next(ls);
      expr_str(ls, &key);
      bcemit_method(fs, v, &key);
      parse_args(ls, v);
    } else if (ls->tok == '(' || ls->tok == TK_string || ls->tok == '{') {
      expr_tonextreg(fs, v);
      if (LJ_FR2) bcreg_reserve(fs, 1);
      parse_args(ls, v);
    } else {
      break;
    }
  }
}

/* Parse simple expression. */
static void expr_simple(LexState *ls, ExpDesc *v)
{
  switch (ls->tok) {
  case TK_number:
    expr_init(v, (LJ_HASFFI && tviscdata(&ls->tokval)) ? VKCDATA : VKNUM, 0);
    copyTV(ls->L, &v->u.nval, &ls->tokval);
    break;
  case TK_string:
    expr_init(v, VKSTR, 0);
    v->u.sval = strV(&ls->tokval);
    break;
  case TK_nil:
    expr_init(v, VKNIL, 0);
    break;
  case TK_true:
    expr_init(v, VKTRUE, 0);
    break;
  case TK_false:
    expr_init(v, VKFALSE, 0);
    break;
  case TK_dots: {  /* Vararg. */
    FuncState *fs = ls->fs;
    BCReg base;
    checkcond(ls, fs->flags & PROTO_VARARG, LJ_ERR_XDOTS);
    bcreg_reserve(fs, 1);
    base = fs->freereg-1;
    expr_init(v, VCALL, bcemit_ABC(fs, BC_VARG, base, 2, fs->numparams));
    v->u.s.aux = base;
    break;
  }
  case '{':  /* Table constructor. */
    expr_table(ls, v);
    return;
  case TK_function:
    lj_lex_next(ls);
    parse_body(ls, v, 0, ls->linenumber, "");
    return;
  default:
    expr_primary(ls, v);
    return;
  }
  lj_lex_next(ls);
}

/* Manage syntactic levels to avoid blowing up the stack. */
static void synlevel_begin(LexState *ls)
{
  if (++ls->level >= LJ_MAX_XLEVEL)
    lj_lex_error(ls, 0, LJ_ERR_XLEVELS);
}

#define synlevel_end(ls)	((ls)->level--)

/* Convert token to binary operator. */
static BinOpr token2binop(LexToken tok)
{
  switch (tok) {
  case '+':	return OPR_ADD;
  case '-':	return OPR_SUB;
  case '*':	return OPR_MUL;
  case '/':	return OPR_DIV;
  case '%':	return OPR_MOD;
  case '^':	return OPR_POW;
  case TK_concat: return OPR_CONCAT;
  case TK_ne:	return OPR_NE;
  case TK_eq:	return OPR_EQ;
  case '<':	return OPR_LT;
  case TK_le:	return OPR_LE;
  case '>':	return OPR_GT;
  case TK_ge:	return OPR_GE;
  case TK_and:	return OPR_AND;
  case TK_or:	return OPR_OR;
  default:	return OPR_NOBINOPR;
  }
}

/* Priorities for each binary operator. ORDER OPR. */
static const struct {
  uint8_t left;		/* Left priority. */
  uint8_t right;	/* Right priority. */
} priority[] = {
  {6,6}, {6,6}, {7,7}, {7,7}, {7,7},	/* ADD SUB MUL DIV MOD */
  {10,9}, {5,4},			/* POW CONCAT (right associative) */
  {3,3}, {3,3},				/* EQ NE */
  {3,3}, {3,3}, {3,3}, {3,3},		/* LT GE GT LE */
  {2,2}, {1,1}				/* AND OR */
};

#define UNARY_PRIORITY		8  /* Priority for unary operators. */

/* Forward declaration. */
static BinOpr expr_binop(LexState *ls, ExpDesc *v, uint32_t limit);

/* Parse unary expression. */
static void expr_unop(LexState *ls, ExpDesc *v)
{
  BCOp op;
  if (ls->tok == TK_not) {
    op = BC_NOT;
  } else if (ls->tok == '-') {
    op = BC_UNM;
  } else if (ls->tok == '#') {
    op = BC_LEN;
  } else {
    expr_simple(ls, v);
    return;
  }
  lj_lex_next(ls);
  expr_binop(ls, v, UNARY_PRIORITY);
  bcemit_unop(ls->fs, op, v);
}

/* Parse binary expressions with priority higher than the limit. */
static BinOpr expr_binop(LexState *ls, ExpDesc *v, uint32_t limit)
{
  BinOpr op;
  synlevel_begin(ls);
  expr_unop(ls, v);
  op = token2binop(ls->tok);
  while (op != OPR_NOBINOPR && priority[op].left > limit) {
    ExpDesc v2;
    BinOpr nextop;
    lj_lex_next(ls);
    bcemit_binop_left(ls->fs, op, v);
    /* Parse binary expression with higher priority. */
    nextop = expr_binop(ls, &v2, priority[op].right);
    bcemit_binop(ls->fs, op, v, &v2);
    op = nextop;
  }
  synlevel_end(ls);
  return op;  /* Return unconsumed binary operator (if any). */
}

/* Parse expression. */
static void expr(LexState *ls, ExpDesc *v)
{
  expr_binop(ls, v, 0);  /* Priority 0: parse whole expression. */
}

/* Assign expression to the next register. */
static void expr_next(LexState *ls)
{
  ExpDesc e;
  expr(ls, &e);
  expr_tonextreg(ls->fs, &e);
}

/* Parse conditional expression. */
static BCPos expr_cond(LexState *ls)
{
  ExpDesc v;
  expr(ls, &v);
  if (v.k == VKNIL) v.k = VKFALSE;
  bcemit_branch_t(ls->fs, &v);
  return v.f;
}

/* -- Assignments --------------------------------------------------------- */

/* List of LHS variables. */
typedef struct LHSVarList {
  ExpDesc v;			/* LHS variable. */
  struct LHSVarList *prev;	/* Link to previous LHS variable. */
} LHSVarList;

/* Eliminate write-after-read hazards for local variable assignment. */
static void assign_hazard(LexState *ls, LHSVarList *lh, const ExpDesc *v)
{
  FuncState *fs = ls->fs;
  BCReg reg = v->u.s.info;  /* Check against this variable. */
  BCReg tmp = fs->freereg;  /* Rename to this temp. register (if needed). */
  int hazard = 0;
  for (; lh; lh = lh->prev) {
    if (lh->v.k == VINDEXED) {
      if (lh->v.u.s.info == reg) {  /* t[i], t = 1, 2 */
	hazard = 1;
	lh->v.u.s.info = tmp;
      }
      if (lh->v.u.s.aux == reg) {  /* t[i], i = 1, 2 */
	hazard = 1;
	lh->v.u.s.aux = tmp;
      }
    }
  }
  if (hazard) {
    bcemit_AD(fs, BC_MOV, tmp, reg);  /* Rename conflicting variable. */
    bcreg_reserve(fs, 1);
  }
}

/* Adjust LHS/RHS of an assignment. */
static void assign_adjust(LexState *ls, BCReg nvars, BCReg nexps, ExpDesc *e)
{
  FuncState *fs = ls->fs;
  int32_t extra = (int32_t)nvars - (int32_t)nexps;
  if (e->k == VCALL) {
    extra++;  /* Compensate for the VCALL itself. */
    if (extra < 0) extra = 0;
    setbc_b(bcptr(fs, e), extra+1);  /* Fixup call results. */
    if (extra > 1) bcreg_reserve(fs, (BCReg)extra-1);
  } else {
    if (e->k != VVOID)
      expr_tonextreg(fs, e);  /* Close last expression. */
    if (extra > 0) {  /* Leftover LHS are set to nil. */
      BCReg reg = fs->freereg;
      bcreg_reserve(fs, (BCReg)extra);
      bcemit_nil(fs, reg, (BCReg)extra);
    }
  }
  if (nexps > nvars)
    ls->fs->freereg -= nexps - nvars;  /* Drop leftover regs. */
}

/* Recursively parse assignment statement. */
static void parse_assignment(LexState *ls, LHSVarList *lh, BCReg nvars)
{
  ExpDesc e;
  checkcond(ls, VLOCAL <= lh->v.k && lh->v.k <= VINDEXED, LJ_ERR_XSYNTAX);
  if (lex_opt(ls, ',')) {  /* Collect LHS list and recurse upwards. */
    LHSVarList vl;
    vl.prev = lh;
    expr_primary(ls, &vl.v);
    if (vl.v.k == VLOCAL)
      assign_hazard(ls, lh, &vl.v);
    checklimit(ls->fs, ls->level + nvars, LJ_MAX_XLEVEL, "variable names");
    parse_assignment(ls, &vl, nvars+1);
  } else {  /* Parse RHS. */
    BCReg nexps;
    lex_check(ls, '=');
    nexps = expr_list(ls, &e);
    if (nexps == nvars) {
      if (e.k == VCALL) {
	if (bc_op(*bcptr(ls->fs, &e)) == BC_VARG) {  /* Vararg assignment. */
	  ls->fs->freereg--;
	  e.k = VRELOCABLE;
	} else {  /* Multiple call results. */
	  e.u.s.info = e.u.s.aux;  /* Base of call is not relocatable. */
	  e.k = VNONRELOC;
	}
      }
      bcemit_store(ls->fs, &lh->v, &e);
      return;
    }
    assign_adjust(ls, nvars, nexps, &e);
  }
  /* Assign RHS to LHS and recurse downwards. */
  expr_init(&e, VNONRELOC, ls->fs->freereg-1);
  bcemit_store(ls->fs, &lh->v, &e);
}

/* Parse call statement or assignment. */
static void parse_call_assign(LexState *ls)
{
  FuncState *fs = ls->fs;
  LHSVarList vl;
  expr_primary(ls, &vl.v);
  if (vl.v.k == VCALL) {  /* Function call statement. */
    setbc_b(bcptr(fs, &vl.v), 1);  /* No results. */
  } else {  /* Start of an assignment. */
    vl.prev = NULL;
    parse_assignment(ls, &vl, 1);
  }
}

/* Convert the logged input into a canonical function declaration name. */
static char *log_declname(char *log)
{
  char *end = log + strlen(log) - 1;
  /* Strip off trailing chars e.g. change "myfunc (X" to "myfunc". */
  while (end > log && *end != '(')  end--;	/* Rewind to '('. */
  if (*end != '(') return log; else end--;	/* Skip '(' if present. */
  while (end > log && *end == ' ')  end--;	/* Rewind over spaces. */
  *(end+1) = '\0';				/* Truncate. */
  return log;
}

/* Parse 'local' statement. */
static void parse_local(LexState *ls)
{
  char log[128];
  memset(&log[0], 0, sizeof(log));
  lj_lex_log(ls, &log[0], sizeof(log)-1);
  if (lex_opt(ls, TK_function)) {  /* Local function declaration. */
    ExpDesc v, b;
    FuncState *fs = ls->fs;
    var_new(ls, 0, lex_str(ls));
    expr_init(&v, VLOCAL, fs->freereg);
    v.u.s.aux = fs->varmap[fs->freereg];
    bcreg_reserve(fs, 1);
    var_add(ls, 1);
    lj_lex_endlog(ls);          /* Captured declared function name. */
    parse_body(ls, &b, 0, ls->linenumber, log_declname(log));
    /* bcemit_store(fs, &v, &b) without setting VSTACK_VAR_RW. */
    expr_free(fs, &b);
    expr_toreg(fs, &b, v.u.s.info);
    /* The upvalue is in scope, but the local is only valid after the store. */
    var_get(ls, fs, fs->nactvar - 1).startpc = fs->pc;
  } else {  /* Local variable declaration. */
    ExpDesc e;
    BCReg nexps, nvars = 0;
    lj_lex_endlog(ls);          /* Not used for variables. */
    do {  /* Collect LHS. */
      var_new(ls, nvars++, lex_str(ls));
    } while (lex_opt(ls, ','));
    if (lex_opt(ls, '=')) {  /* Optional RHS. */
      nexps = expr_list(ls, &e);
    } else {  /* Or implicitly set to nil. */
      e.k = VVOID;
      nexps = 0;
    }
    assign_adjust(ls, nvars, nexps, &e);
    var_add(ls, nvars);
  }
}

/* Parse 'function' statement. */
static void parse_func(LexState *ls, BCLine line)
{
  FuncState *fs;
  ExpDesc v, b;
  int needself = 0;
  char log[128];
  memset(log, 0, sizeof(log));
  lj_lex_log(ls, log, sizeof(log)-1);
  lj_lex_next(ls);  /* Skip 'function'. */
  /* Parse function name. */
  var_lookup(ls, &v);
  while (ls->tok == '.')  /* Multiple dot-separated fields. */
    expr_field(ls, &v);
  if (ls->tok == ':') {  /* Optional colon to signify method call. */
    needself = 1;
    expr_field(ls, &v);
  }
  lj_lex_endlog(ls);
  parse_body(ls, &b, needself, line, log_declname(log));
  fs = ls->fs;
  bcemit_store(fs, &v, &b);
  fs->bcbase[fs->pc - 1].line = line;  /* Set line for the store. */
}

/* -- Control transfer statements ----------------------------------------- */

/* Check for end of block. */
static int parse_isend(LexToken tok)
{
  switch (tok) {
  case TK_else: case TK_elseif: case TK_end: case TK_until: case TK_eof:
    return 1;
  default:
    return 0;
  }
}

/* Parse 'return' statement. */
static void parse_return(LexState *ls)
{
  BCIns ins;
  FuncState *fs = ls->fs;
  lj_lex_next(ls);  /* Skip 'return'. */
  fs->flags |= PROTO_HAS_RETURN;
  if (parse_isend(ls->tok) || ls->tok == ';') {  /* Bare return. */
    ins = BCINS_AD(BC_RET0, 0, 1);
  } else {  /* Return with one or more values. */
    ExpDesc e;  /* Receives the _last_ expression in the list. */
    BCReg nret = expr_list(ls, &e);
    if (nret == 1) {  /* Return one result. */
      if (e.k == VCALL) {  /* Check for tail call. */
	BCIns *ip = bcptr(fs, &e);
	/* It doesn't pay off to add BC_VARGT just for 'return ...'. */
	if (bc_op(*ip) == BC_VARG) goto notailcall;
	fs->pc--;
	ins = BCINS_AD(bc_op(*ip)-BC_CALL+BC_CALLT, bc_a(*ip), bc_c(*ip));
      } else {  /* Can return the result from any register. */
	ins = BCINS_AD(BC_RET1, expr_toanyreg(fs, &e), 2);
      }
    } else {
      if (e.k == VCALL) {  /* Append all results from a call. */
      notailcall:
	setbc_b(bcptr(fs, &e), 0);
	ins = BCINS_AD(BC_RETM, fs->nactvar, e.u.s.aux - fs->nactvar);
      } else {
	expr_tonextreg(fs, &e);  /* Force contiguous registers. */
	ins = BCINS_AD(BC_RET, fs->nactvar, nret+1);
      }
    }
  }
  if (fs->flags & PROTO_CHILD)
    bcemit_AJ(fs, BC_UCLO, 0, 0);  /* May need to close upvalues first. */
  bcemit_INS(fs, ins);
}

/* Parse 'break' statement. */
static void parse_break(LexState *ls)
{
  ls->fs->bl->flags |= FSCOPE_BREAK;
  gola_new(ls, NAME_BREAK, VSTACK_GOTO, bcemit_jmp(ls->fs));
}

/* Parse 'goto' statement. */
static void parse_goto(LexState *ls)
{
  FuncState *fs = ls->fs;
  GCstr *name = lex_str(ls);
  VarInfo *vl = gola_findlabel(ls, name);
  if (vl)  /* Treat backwards goto within same scope like a loop. */
    bcemit_AJ(fs, BC_LOOP, vl->slot, -1);  /* No BC range check. */
  fs->bl->flags |= FSCOPE_GOLA;
  gola_new(ls, name, VSTACK_GOTO, bcemit_jmp(fs));
}

/* Parse label. */
static void parse_label(LexState *ls)
{
  FuncState *fs = ls->fs;
  GCstr *name;
  MSize idx;
  fs->lasttarget = fs->pc;
  fs->bl->flags |= FSCOPE_GOLA;
  lj_lex_next(ls);  /* Skip '::'. */
  name = lex_str(ls);
  if (gola_findlabel(ls, name))
    lj_lex_error(ls, 0, LJ_ERR_XLDUP, strdata(name));
  idx = gola_new(ls, name, VSTACK_LABEL, fs->pc);
  lex_check(ls, TK_label);
  /* Recursively parse trailing statements: labels and ';' (Lua 5.2 only). */
  for (;;) {
    if (ls->tok == TK_label) {
      synlevel_begin(ls);
      parse_label(ls);
      synlevel_end(ls);
    } else if (LJ_52 && ls->tok == ';') {
      lj_lex_next(ls);
    } else {
      break;
    }
  }
  /* Trailing label is considered to be outside of scope. */
  if (parse_isend(ls->tok) && ls->tok != TK_until)
    ls->vstack[idx].slot = fs->bl->nactvar;
  gola_resolve(ls, fs->bl, idx);
}

/* -- Blocks, loops and conditional statements ---------------------------- */

/* Parse a block. */
static void parse_block(LexState *ls)
{
  FuncState *fs = ls->fs;
  FuncScope bl;
  fscope_begin(fs, &bl, 0);
  parse_chunk(ls);
  fscope_end(fs);
}

/* Parse 'while' statement. */
static void parse_while(LexState *ls, BCLine line)
{
  FuncState *fs = ls->fs;
  BCPos start, loop, condexit;
  FuncScope bl;
  lj_lex_next(ls);  /* Skip 'while'. */
  start = fs->lasttarget = fs->pc;
  condexit = expr_cond(ls);
  fscope_begin(fs, &bl, FSCOPE_LOOP);
  lex_check(ls, TK_do);
  loop = bcemit_AD(fs, BC_LOOP, fs->nactvar, 0);
  parse_block(ls);
  jmp_patch(fs, bcemit_jmp(fs), start);
  lex_match(ls, TK_end, TK_while, line);
  fscope_end(fs);
  jmp_tohere(fs, condexit);
  jmp_patchins(fs, loop, fs->pc);
}

/* Parse 'repeat' statement. */
static void parse_repeat(LexState *ls, BCLine line)
{
  FuncState *fs = ls->fs;
  BCPos loop = fs->lasttarget = fs->pc;
  BCPos condexit;
  FuncScope bl1, bl2;
  fscope_begin(fs, &bl1, FSCOPE_LOOP);  /* Breakable loop scope. */
  fscope_begin(fs, &bl2, 0);  /* Inner scope. */
  lj_lex_next(ls);  /* Skip 'repeat'. */
  bcemit_AD(fs, BC_LOOP, fs->nactvar, 0);
  parse_chunk(ls);
  lex_match(ls, TK_until, TK_repeat, line);
  condexit = expr_cond(ls);  /* Parse condition (still inside inner scope). */
  if (!(bl2.flags & FSCOPE_UPVAL)) {  /* No upvalues? Just end inner scope. */
    fscope_end(fs);
  } else {  /* Otherwise generate: cond: UCLO+JMP out, !cond: UCLO+JMP loop. */
    parse_break(ls);  /* Break from loop and close upvalues. */
    jmp_tohere(fs, condexit);
    fscope_end(fs);  /* End inner scope and close upvalues. */
    condexit = bcemit_jmp(fs);
  }
  jmp_patch(fs, condexit, loop);  /* Jump backwards if !cond. */
  jmp_patchins(fs, loop, fs->pc);
  fscope_end(fs);  /* End loop scope. */
}

/* Parse numeric 'for'. */
static void parse_for_num(LexState *ls, GCstr *varname, BCLine line)
{
  FuncState *fs = ls->fs;
  BCReg base = fs->freereg;
  FuncScope bl;
  BCPos loop, loopend;
  /* Hidden control variables. */
  var_new_fixed(ls, FORL_IDX, VARNAME_FOR_IDX);
  var_new_fixed(ls, FORL_STOP, VARNAME_FOR_STOP);
  var_new_fixed(ls, FORL_STEP, VARNAME_FOR_STEP);
  /* Visible copy of index variable. */
  var_new(ls, FORL_EXT, varname);
  lex_check(ls, '=');
  expr_next(ls);
  lex_check(ls, ',');
  expr_next(ls);
  if (lex_opt(ls, ',')) {
    expr_next(ls);
  } else {
    bcemit_AD(fs, BC_KSHORT, fs->freereg, 1);  /* Default step is 1. */
    bcreg_reserve(fs, 1);
  }
  var_add(ls, 3);  /* Hidden control variables. */
  lex_check(ls, TK_do);
  loop = bcemit_AJ(fs, BC_FORI, base, NO_JMP);
  fscope_begin(fs, &bl, 0);  /* Scope for visible variables. */
  var_add(ls, 1);
  bcreg_reserve(fs, 1);
  parse_block(ls);
  fscope_end(fs);
  /* Perform loop inversion. Loop control instructions are at the end. */
  loopend = bcemit_AJ(fs, BC_FORL, base, NO_JMP);
  fs->bcbase[loopend].line = line;  /* Fix line for control ins. */
  jmp_patchins(fs, loopend, loop+1);
  jmp_patchins(fs, loop, fs->pc);
}

/* Try to predict whether the iterator is next() and specialize the bytecode.
** Detecting next() and pairs() by name is simplistic, but quite effective.
** The interpreter backs off if the check for the closure fails at runtime.
*/
static int predict_next(LexState *ls, FuncState *fs, BCPos pc)
{
  BCIns ins = fs->bcbase[pc].ins;
  GCstr *name;
  cTValue *o;
  switch (bc_op(ins)) {
  case BC_MOV:
    name = gco2str(gcref(var_get(ls, fs, bc_d(ins)).name));
    break;
  case BC_UGET:
    name = gco2str(gcref(ls->vstack[fs->uvmap[bc_d(ins)]].name));
    break;
  case BC_GGET:
    /* There's no inverse index (yet), so lookup the strings. */
    o = lj_tab_getstr(fs->kt, lj_str_newlit(ls->L, "pairs"));
    if (o && tvhaskslot(o) && tvkslot(o) == bc_d(ins))
      return 1;
    o = lj_tab_getstr(fs->kt, lj_str_newlit(ls->L, "next"));
    if (o && tvhaskslot(o) && tvkslot(o) == bc_d(ins))
      return 1;
    return 0;
  default:
    return 0;
  }
  return (name->len == 5 && !strcmp(strdata(name), "pairs")) ||
	 (name->len == 4 && !strcmp(strdata(name), "next"));
}

/* Parse 'for' iterator. */
static void parse_for_iter(LexState *ls, GCstr *indexname)
{
  FuncState *fs = ls->fs;
  ExpDesc e;
  BCReg nvars = 0;
  BCLine line;
  BCReg base = fs->freereg + 3;
  BCPos loop, loopend, exprpc = fs->pc;
  FuncScope bl;
  int isnext;
  /* Hidden control variables. */
  var_new_fixed(ls, nvars++, VARNAME_FOR_GEN);
  var_new_fixed(ls, nvars++, VARNAME_FOR_STATE);
  var_new_fixed(ls, nvars++, VARNAME_FOR_CTL);
  /* Visible variables returned from iterator. */
  var_new(ls, nvars++, indexname);
  while (lex_opt(ls, ','))
    var_new(ls, nvars++, lex_str(ls));
  lex_check(ls, TK_in);
  line = ls->linenumber;
  assign_adjust(ls, 3, expr_list(ls, &e), &e);
  /* The iterator needs another 3 [4] slots (func [pc] | state ctl). */
  bcreg_bump(fs, 3+LJ_FR2);
  isnext = (nvars <= 5 && predict_next(ls, fs, exprpc));
  var_add(ls, 3);  /* Hidden control variables. */
  lex_check(ls, TK_do);
  loop = bcemit_AJ(fs, isnext ? BC_ISNEXT : BC_JMP, base, NO_JMP);
  fscope_begin(fs, &bl, 0);  /* Scope for visible variables. */
  var_add(ls, nvars-3);
  bcreg_reserve(fs, nvars-3);
  parse_block(ls);
  fscope_end(fs);
  /* Perform loop inversion. Loop control instructions are at the end. */
  jmp_patchins(fs, loop, fs->pc);
  bcemit_ABC(fs, isnext ? BC_ITERN : BC_ITERC, base, nvars-3+1, 2+1);
  loopend = bcemit_AJ(fs, BC_ITERL, base, NO_JMP);
  fs->bcbase[loopend-1].line = line;  /* Fix line for control ins. */
  fs->bcbase[loopend].line = line;
  jmp_patchins(fs, loopend, loop+1);
}

/* Parse 'for' statement. */
static void parse_for(LexState *ls, BCLine line)
{
  FuncState *fs = ls->fs;
  GCstr *varname;
  FuncScope bl;
  fscope_begin(fs, &bl, FSCOPE_LOOP);
  lj_lex_next(ls);  /* Skip 'for'. */
  varname = lex_str(ls);  /* Get first variable name. */
  if (ls->tok == '=')
    parse_for_num(ls, varname, line);
  else if (ls->tok == ',' || ls->tok == TK_in)
    parse_for_iter(ls, varname);
  else
    err_syntax(ls, LJ_ERR_XFOR);
  lex_match(ls, TK_end, TK_for, line);
  fscope_end(fs);  /* Resolve break list. */
}

/* Parse condition and 'then' block. */
static BCPos parse_then(LexState *ls)
{
  BCPos condexit;
  lj_lex_next(ls);  /* Skip 'if' or 'elseif'. */
  condexit = expr_cond(ls);
  lex_check(ls, TK_then);
  parse_block(ls);
  return condexit;
}

/* Parse 'if' statement. */
static void parse_if(LexState *ls, BCLine line)
{
  FuncState *fs = ls->fs;
  BCPos flist;
  BCPos escapelist = NO_JMP;
  flist = parse_then(ls);
  while (ls->tok == TK_elseif) {  /* Parse multiple 'elseif' blocks. */
    jmp_append(fs, &escapelist, bcemit_jmp(fs));
    jmp_tohere(fs, flist);
    flist = parse_then(ls);
  }
  if (ls->tok == TK_else) {  /* Parse optional 'else' block. */
    jmp_append(fs, &escapelist, bcemit_jmp(fs));
    jmp_tohere(fs, flist);
    lj_lex_next(ls);  /* Skip 'else'. */
    parse_block(ls);
  } else {
    jmp_append(fs, &escapelist, flist);
  }
  jmp_tohere(fs, escapelist);
  lex_match(ls, TK_end, TK_if, line);
}

/* -- Parse statements ---------------------------------------------------- */

/* Parse a statement. Returns 1 if it must be the last one in a chunk. */
static int parse_stmt(LexState *ls)
{
  BCLine line = ls->linenumber;
  switch (ls->tok) {
  case TK_if:
    parse_if(ls, line);
    break;
  case TK_while:
    parse_while(ls, line);
    break;
  case TK_do:
    lj_lex_next(ls);
    parse_block(ls);
    lex_match(ls, TK_end, TK_do, line);
    break;
  case TK_for:
    parse_for(ls, line);
    break;
  case TK_repeat:
    parse_repeat(ls, line);
    break;
  case TK_function:
    parse_func(ls, line);
    break;
  case TK_local:
    lj_lex_next(ls);
    parse_local(ls);
    break;
  case TK_return:
    parse_return(ls);
    return 1;  /* Must be last. */
  case TK_break:
    lj_lex_next(ls);
    parse_break(ls);
    return !LJ_52;  /* Must be last in Lua 5.1. */
#if LJ_52
  case ';':
    lj_lex_next(ls);
    break;
#endif
  case TK_label:
    parse_label(ls);
    break;
  case TK_goto:
    if (LJ_52 || lj_lex_lookahead(ls) == TK_name) {
      lj_lex_next(ls);
      parse_goto(ls);
      break;
    }  /* else: fallthrough */
  default:
    parse_call_assign(ls);
    break;
  }
  return 0;
}

/* A chunk is a list of statements optionally separated by semicolons. */
static void parse_chunk(LexState *ls)
{
  int islast = 0;
  synlevel_begin(ls);
  while (!islast && !parse_isend(ls->tok)) {
    islast = parse_stmt(ls);
    lex_opt(ls, ';');
    lua_assert(ls->fs->framesize >= ls->fs->freereg &&
	       ls->fs->freereg >= ls->fs->nactvar);
    ls->fs->freereg = ls->fs->nactvar;  /* Free registers after each stmt. */
  }
  synlevel_end(ls);
}

/* Entry point of bytecode parser. */
GCproto *lj_parse(LexState *ls)
{
  FuncState fs;
  FuncScope bl;
  GCproto *pt;
  lua_State *L = ls->L;
  ls->chunkname = lj_str_newz(L, ls->chunkarg);
  setstrV(L, L->top, ls->chunkname);  /* Anchor chunkname string. */
  incr_top(L);
  ls->level = 0;
  fs_init(ls, &fs);
  fs.linedefined = 0;
  fs.numparams = 0;
  fs.bcbase = NULL;
  fs.bclim = 0;
  fs.flags |= PROTO_VARARG;  /* Main chunk is always a vararg func. */
  fscope_begin(&fs, &bl, 0);
  bcemit_AD(&fs, BC_FUNCV, 0, 0);  /* Placeholder. */
  lj_lex_next(ls);  /* Read-ahead first token. */
  parse_chunk(ls);
  if (ls->tok != TK_eof)
    err_token(ls, TK_eof);
  pt = fs_finish(ls, ls->linenumber, "<toplevel>");
  L->top--;  /* Drop chunkname. */
  lua_assert(fs.prev == NULL);
  lua_assert(ls->fs == NULL);
  lua_assert(pt->sizeuv == 0);
  return pt;
}
<|MERGE_RESOLUTION|>--- conflicted
+++ resolved
@@ -1513,11 +1513,7 @@
   fs_fixup_k(fs, pt, (void *)((char *)pt + ofsk));
   fs_fixup_uv1(fs, pt, (uint16_t *)((char *)pt + ofsuv));
   fs_fixup_line(fs, pt, (void *)((char *)pt + ofsli), numline);
-<<<<<<< HEAD
-  fs_fixup_var(ls, pt, (uint8_t *)((char *)pt + ofsdbg), ofsvar);
-=======
   fs_fixup_var(ls, pt, (uint8_t *)((char *)pt + ofsdbg), ofsvar, ofsdeclname);
->>>>>>> 1566a0ce
 
   L->top--;  /* Pop table of constants. */
   ls->vtop = fs->vbase;  /* Reset variable stack. */

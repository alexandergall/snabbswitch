/*
** Common definitions for the JIT compiler.
** Copyright (C) 2005-2017 Mike Pall. See Copyright Notice in luajit.h
*/

#ifndef _LJ_JIT_H
#define _LJ_JIT_H

#include "lj_obj.h"
#include "lj_ir.h"

/* JIT engine flags. */
#define JIT_F_ON		0x00000001

/* CPU-specific JIT engine flags. */
#define JIT_F_SSE2		0x00000010
#define JIT_F_SSE3		0x00000020
#define JIT_F_SSE4_1		0x00000040
#define JIT_F_PREFER_IMUL	0x00000080
#define JIT_F_LEA_AGU		0x00000100
#define JIT_F_BMI2		0x00000200

/* Names for the CPU-specific flags. Must match the order above. */
#define JIT_F_CPU_FIRST		JIT_F_SSE2
#define JIT_F_CPUSTRING		"\4SSE2\4SSE3\6SSE4.1\3AMD\4ATOM\4BMI2"

/* Optimization flags. */
#define JIT_F_OPT_MASK		0x0fff0000

#define JIT_F_OPT_FOLD		0x00010000
#define JIT_F_OPT_CSE		0x00020000
#define JIT_F_OPT_DCE		0x00040000
#define JIT_F_OPT_FWD		0x00080000
#define JIT_F_OPT_DSE		0x00100000
#define JIT_F_OPT_NARROW	0x00200000
#define JIT_F_OPT_LOOP		0x00400000
#define JIT_F_OPT_ABC		0x00800000
#define JIT_F_OPT_SINK		0x01000000
#define JIT_F_OPT_FUSE		0x02000000

/* Optimizations names for -O. Must match the order above. */
#define JIT_F_OPT_FIRST		JIT_F_OPT_FOLD
#define JIT_F_OPTSTRING	\
  "\4fold\3cse\3dce\3fwd\3dse\6narrow\4loop\3abc\4sink\4fuse"

/* Optimization levels set a fixed combination of flags. */
#define JIT_F_OPT_0	0
#define JIT_F_OPT_1	(JIT_F_OPT_FOLD|JIT_F_OPT_CSE|JIT_F_OPT_DCE)
#define JIT_F_OPT_2	(JIT_F_OPT_1|JIT_F_OPT_NARROW|JIT_F_OPT_LOOP)
#define JIT_F_OPT_3	(JIT_F_OPT_2|\
  JIT_F_OPT_FWD|JIT_F_OPT_DSE|JIT_F_OPT_ABC|JIT_F_OPT_SINK|JIT_F_OPT_FUSE)
#define JIT_F_OPT_DEFAULT	JIT_F_OPT_3

/* See: http://blogs.msdn.com/oldnewthing/archive/2003/10/08/55239.aspx */
#define JIT_P_sizemcode_DEFAULT		64

/* Optimization parameters and their defaults. Length is a char in octal! */
#define JIT_PARAMDEF(_) \
  _(\010, maxtrace,	10000)	/* Max. # of traces in cache. */ \
  _(\011, maxrecord,	4000)	/* Max. # of recorded IR instructions. */ \
  _(\012, maxirconst,	500)	/* Max. # of IR constants of a trace. */ \
  _(\007, maxside,	100)	/* Max. # of side traces of a root trace. */ \
  _(\007, maxsnap,	500)	/* Max. # of snapshots for a trace. */ \
  _(\011, minstitch,	0)	/* Min. # of IR ins for a stitched trace. */ \
  \
  _(\007, hotloop,	56)	/* # of iter. to detect a hot loop/call. */ \
  _(\007, hotexit,	10)	/* # of taken exits to start a side trace. */ \
  _(\007, tryside,	4)	/* # of attempts to compile a side trace. */ \
  \
  _(\012, instunroll,	4)	/* Max. unroll for instable loops. */ \
  _(\012, loopunroll,	15)	/* Max. unroll for loop ops in side traces. */ \
  _(\012, callunroll,	3)	/* Max. unroll for recursive calls. */ \
  _(\011, recunroll,	2)	/* Min. unroll for true recursion. */ \
  \
  /* Size of each machine code area (in KBytes). */ \
  _(\011, sizemcode,	JIT_P_sizemcode_DEFAULT) \
  /* Max. total size of all machine code areas (in KBytes). */ \
  _(\010, maxmcode,	512) \
  /* End of list. */

enum {
#define JIT_PARAMENUM(len, name, value)	JIT_P_##name,
JIT_PARAMDEF(JIT_PARAMENUM)
#undef JIT_PARAMENUM
  JIT_P__MAX
};

#define JIT_PARAMSTR(len, name, value)	#len #name
#define JIT_P_STRING	JIT_PARAMDEF(JIT_PARAMSTR)

/* Trace compiler state. */
typedef enum {
  LJ_TRACE_IDLE,	/* Trace compiler idle. */
  LJ_TRACE_ACTIVE = 0x10,
  LJ_TRACE_RECORD,	/* Bytecode recording active. */
  LJ_TRACE_START,	/* New trace started. */
  LJ_TRACE_END,		/* End of trace. */
  LJ_TRACE_ASM,		/* Assemble trace. */
  LJ_TRACE_ERR		/* Trace aborted with error. */
} TraceState;

/* Post-processing action. */
typedef enum {
  LJ_POST_NONE,		/* No action. */
  LJ_POST_FIXCOMP,	/* Fixup comparison and emit pending guard. */
  LJ_POST_FIXGUARD,	/* Fixup and emit pending guard. */
  LJ_POST_FIXGUARDSNAP,	/* Fixup and emit pending guard and snapshot. */
  LJ_POST_FIXBOOL,	/* Fixup boolean result. */
  LJ_POST_FIXCONST,	/* Fixup constant results. */
  LJ_POST_FFRETRY	/* Suppress recording of retried fast functions. */
} PostProc;

/* Machine code type. */
typedef uint8_t MCode;

/* Stack snapshot header. */
typedef struct SnapShot {
  uint16_t mapofs;	/* Offset into snapshot map. */
  IRRef1 ref;		/* First IR ref for this snapshot. */
  uint8_t nslots;	/* Number of valid slots. */
  uint8_t topslot;	/* Maximum frame extent. */
  uint8_t nent;		/* Number of compressed entries. */
  uint8_t count;	/* Count of taken exits for this snapshot. */
} SnapShot;

#define SNAPCOUNT_DONE	255	/* Already compiled and linked a side trace. */

/* Compressed snapshot entry. */
typedef uint32_t SnapEntry;

#define SNAP_FRAME		0x010000	/* Frame slot. */
#define SNAP_CONT		0x020000	/* Continuation slot. */
#define SNAP_NORESTORE		0x040000	/* No need to restore slot. */
#define SNAP_SOFTFPNUM		0x080000	/* Soft-float number. */
LJ_STATIC_ASSERT(SNAP_FRAME == TREF_FRAME);
LJ_STATIC_ASSERT(SNAP_CONT == TREF_CONT);

#define SNAP(slot, flags, ref)	(((SnapEntry)(slot) << 24) + (flags) + (ref))
#define SNAP_TR(slot, tr) \
  (((SnapEntry)(slot) << 24) + ((tr) & (TREF_CONT|TREF_FRAME|TREF_REFMASK)))
#define SNAP_MKFTSZ(ftsz)	((SnapEntry)(ftsz))
#define snap_ref(sn)		((sn) & 0xffff)
#define snap_slot(sn)		((BCReg)((sn) >> 24))
#define snap_isframe(sn)	((sn) & SNAP_FRAME)
#define snap_setref(sn, ref)	(((sn) & (0xffff0000&~SNAP_NORESTORE)) | (ref))

static LJ_AINLINE const BCIns *snap_pc(SnapEntry *sn)
{
  uint64_t pcbase;
  memcpy(&pcbase, sn, sizeof(uint64_t));
  return (const BCIns *)(pcbase >> 8);
}

/* Snapshot and exit numbers. */
typedef uint32_t SnapNo;
typedef uint32_t ExitNo;

/* Trace number. */
typedef uint32_t TraceNo;	/* Used to pass around trace numbers. */
typedef uint16_t TraceNo1;	/* Stored trace number. */

/* Type of link. ORDER LJ_TRLINK */
typedef enum {
  LJ_TRLINK_NONE,		/* Incomplete trace. No link, yet. */
  LJ_TRLINK_ROOT,		/* Link to other root trace. */
  LJ_TRLINK_LOOP,		/* Loop to same trace. */
  LJ_TRLINK_TAILREC,		/* Tail-recursion. */
  LJ_TRLINK_UPREC,		/* Up-recursion. */
  LJ_TRLINK_DOWNREC,		/* Down-recursion. */
  LJ_TRLINK_INTERP,		/* Fallback to interpreter. */
  LJ_TRLINK_RETURN,		/* Return to interpreter. */
  LJ_TRLINK_STITCH		/* Trace stitching. */
} TraceLink;

/* Trace object. */
typedef struct GCtrace {
  GCHeader;
  uint8_t topslot;	/* Top stack slot already checked to be allocated. */
  uint8_t linktype;	/* Type of link. */
  IRRef nins;		/* Next IR instruction. Biased with REF_BIAS. */
  uint32_t unused_gc64;
  GCRef gclist;
  IRIns *ir;		/* IR instructions/constants. Biased with REF_BIAS. */
  IRRef nk;		/* Lowest IR constant. Biased with REF_BIAS. */
  uint16_t nsnap;	/* Number of snapshots. */
  uint16_t nsnapmap;	/* Number of snapshot map elements. */
  SnapShot *snap;	/* Snapshot array. */
  SnapEntry *snapmap;	/* Snapshot map. */
  GCRef startpt;	/* Starting prototype. */
  MRef startpc;		/* Bytecode PC of starting instruction. */
  BCIns startins;	/* Original bytecode of starting instruction. */
  MSize szmcode;	/* Size of machine code. */
  MCode *mcode;		/* Start of machine code. */
  MSize mcloop;		/* Offset of loop start in machine code. */
<<<<<<< HEAD
=======
  uint16_t nszirmcode;	/* Number of elements in szirmcode array. */
>>>>>>> 1566a0ce
  uint16_t *szirmcode;  /* Bytes of mcode for each IR instruction (array.) */
  uint16_t nchild;	/* Number of child traces (root trace only). */
  uint16_t spadjust;	/* Stack pointer adjustment (offset in bytes). */
  TraceNo1 traceno;	/* Trace number. */
  TraceNo1 link;	/* Linked trace (or self for loops). */
  TraceNo1 root;	/* Root trace of side trace (or 0 for root traces). */
  TraceNo1 nextroot;	/* Next root trace for same prototype. */
  TraceNo1 nextside;	/* Next side trace of same root trace. */
  TraceNo1 parent;      /* Parent of this trace (or 0 for root traces). */
  ExitNo exitno;        /* Exit number in parent (valid for side-traces only). */
  uint8_t sinktags;	/* Trace has SINK tags. */
  uint8_t unused1;
} GCtrace;

#define TRACE_MAX 65535

#define gco2trace(o)	check_exp((o)->gch.gct == ~LJ_TTRACE, (GCtrace *)(o))
#define traceref(J, n) \
  check_exp((n)>0 && (MSize)(n)<TRACE_MAX, (GCtrace *)gcref(J->trace[(n)]))

LJ_STATIC_ASSERT(offsetof(GChead, gclist) == offsetof(GCtrace, gclist));

static LJ_AINLINE MSize snap_nextofs(GCtrace *T, SnapShot *snap)
{
  if (snap+1 == &T->snap[T->nsnap])
    return T->nsnapmap;
  else
    return (snap+1)->mapofs;
}

/* Round-robin penalty cache for bytecodes leading to aborted traces. */
typedef struct HotPenalty {
  MRef pc;		/* Starting bytecode PC. */
  uint32_t val;		/* Penalty value, i.e. hotcount start. */
  uint16_t reason;	/* Abort reason (really TraceErr). */
} HotPenalty;

#define PENALTY_SLOTS	64	/* Penalty cache slot. Must be a power of 2. */
#define PENALTY_MIN	(36*2)	/* Minimum penalty value. */
#define PENALTY_MAX	6000000	/* Maximum penalty value. */
#define PENALTY_RNDBITS	4	/* # of random bits to add to penalty value. */

/* Round-robin backpropagation cache for narrowing conversions. */
typedef struct BPropEntry {
  IRRef1 key;		/* Key: original reference. */
  IRRef1 val;		/* Value: reference after conversion. */
  IRRef mode;		/* Mode for this entry (currently IRCONV_*). */
} BPropEntry;

/* Number of slots for the backpropagation cache. Must be a power of 2. */
#define BPROP_SLOTS	16

/* Scalar evolution analysis cache. */
typedef struct ScEvEntry {
  MRef pc;		/* Bytecode PC of FORI. */
  IRRef1 idx;		/* Index reference. */
  IRRef1 start;		/* Constant start reference. */
  IRRef1 stop;		/* Constant stop reference. */
  IRRef1 step;		/* Constant step reference. */
  IRType1 t;		/* Scalar type. */
  uint8_t dir;		/* Direction. 1: +, 0: -. */
} ScEvEntry;

/* Reverse bytecode map (IRRef -> PC). Only for selected instructions. */
typedef struct RBCHashEntry {
  MRef pc;		/* Bytecode PC. */
  GCRef pt;		/* Prototype. */
  IRRef ref;		/* IR reference. */
} RBCHashEntry;

/* Number of slots in the reverse bytecode hash table. Must be a power of 2. */
#define RBCHASH_SLOTS	8

/* 128 bit SIMD constants. */
enum {
  LJ_KSIMD_ABS,
  LJ_KSIMD_NEG,
  LJ_KSIMD__MAX
};

enum {
  LJ_K64_TOBIT,		/* 2^52 + 2^51 */
  LJ_K64_2P64,		/* 2^64 */
  LJ_K64_M2P64,		/* -2^64 */
  LJ_K64_M2P64_31 = LJ_K64_M2P64,
  LJ_K64__MAX,
};

enum {
  LJ_K32_M2P64_31,	/* -2^64 or -2^31 */
  LJ_K32__MAX
};

/* Get 16 byte aligned pointer to SIMD constant. */
#define LJ_KSIMD(J, n) \
  ((TValue *)(((intptr_t)&J->ksimd[2*(n)] + 15) & ~(intptr_t)15))

/* Set/reset flag to activate the SPLIT pass for the current trace. */
#define lj_needsplit(J)		UNUSED(J)
#define lj_resetsplit(J)	UNUSED(J)

/* Fold state is used to fold instructions on-the-fly. */
typedef struct FoldState {
  IRIns ins;		/* Currently emitted instruction. */
  IRIns left[2];	/* Instruction referenced by left operand. */
  IRIns right[2];	/* Instruction referenced by right operand. */
} FoldState;

/* Log entry for a bytecode that was recorded. */
typedef struct BCRecLog {
  GCproto *pt;		/* Prototype of bytecode function (or NULL). */
  BCPos pos;		/* Position of bytecode in prototype. */
  int32_t framedepth;	/* Frame depth when recorded. */
} BCRecLog;

/* JIT compiler state. */
typedef struct jit_State {
  GCtrace cur;		/* Current trace. */
  GCtrace *curfinal;	/* Final address of current trace (set during asm). */

  lua_State *L;		/* Current Lua state. */
  const BCIns *pc;	/* Current PC. */
  GCfunc *fn;		/* Current function. */
  GCproto *pt;		/* Current prototype. */
  TRef *base;		/* Current frame base, points into J->slots. */

  uint32_t flags;	/* JIT engine flags. */
  BCReg maxslot;	/* Relative to baseslot. */
  BCReg baseslot;	/* Current frame base, offset into J->slots. */

  uint8_t mergesnap;	/* Allowed to merge with next snapshot. */
  uint8_t needsnap;	/* Need snapshot before recording next bytecode. */
  IRType1 guardemit;	/* Accumulated IRT_GUARD for emitted instructions. */
  uint8_t bcskip;	/* Number of bytecode instructions to skip. */

  FoldState fold;	/* Fold state. */

  const BCIns *bc_min;	/* Start of allowed bytecode range for root trace. */
  MSize bc_extent;	/* Extent of the range. */

  TraceState state;	/* Trace compiler state. */

  int32_t instunroll;	/* Unroll counter for instable loops. */
  int32_t loopunroll;	/* Unroll counter for loop ops in side traces. */
  int32_t tailcalled;	/* Number of successive tailcalls. */
  int32_t framedepth;	/* Current frame depth. */
  int32_t retdepth;	/* Return frame depth (count of RETF). */

  TValue ksimd[LJ_KSIMD__MAX*2+1];  /* 16 byte aligned SIMD constants. */
  TValue k64[LJ_K64__MAX];  /* Common 8 byte constants used by backends. */
  uint32_t k32[LJ_K32__MAX];  /* Ditto for 4 byte constants. */

  IRIns *irbuf;		/* Temp. IR instruction buffer. Biased with REF_BIAS. */
  IRRef loopref;	/* Last loop reference or ref of final LOOP (or 0). */

  MSize sizesnap;	/* Size of temp. snapshot buffer. */
  SnapShot *snapbuf;	/* Temp. snapshot buffer. */
  SnapEntry *snapmapbuf;  /* Temp. snapshot map buffer. */
  MSize sizesnapmap;	/* Size of temp. snapshot map buffer. */

  BCRecLog *bclog;	/* Start of of recorded bytecode log. */
  uint32_t nbclog;	/* Number of logged bytecodes. */
  uint32_t maxbclog;	/* Max entries in the bytecode log. */

  PostProc postproc;	/* Required post-processing after execution. */
  uint8_t retryrec;	/* Retry recording. */

  GCRef *trace;		/* Array of traces. */
  TraceNo freetrace;	/* Start of scan for next free trace. */
  uint16_t ntraces;	/* Number of traces created since last flush. */
  IRRef1 ktrace;	/* Reference to KGC with GCtrace. */

  IRRef1 chain[IR__MAX];  /* IR instruction skip-list chain anchors. */
  TRef slot[LJ_MAX_JSLOTS+LJ_STACK_EXTRA];  /* Stack slot map. */

  int32_t param[JIT_P__MAX];  /* JIT engine parameters. */

  MCode *exitstubgroup[LJ_MAX_EXITSTUBGR];  /* Exit stub group addresses. */

  HotPenalty penalty[PENALTY_SLOTS];  /* Penalty slots. */
  uint32_t penaltyslot;	/* Round-robin index into penalty slots. */
  uint32_t prngstate;	/* PRNG state. */

#ifdef LUAJIT_ENABLE_TABLE_BUMP
  RBCHashEntry rbchash[RBCHASH_SLOTS];  /* Reverse bytecode map. */
#endif

  BPropEntry bpropcache[BPROP_SLOTS];  /* Backpropagation cache slots. */
  uint32_t bpropslot;	/* Round-robin index into bpropcache slots. */

  ScEvEntry scev;	/* Scalar evolution analysis cache slots. */

  const BCIns *startpc;	/* Bytecode PC of starting instruction. */
  TraceNo parent;	/* Parent of current side trace (0 for root traces). */
  ExitNo exitno;	/* Exit number in parent of current side trace. */

  BCIns *patchpc;	/* PC for pending re-patch. */
  BCIns patchins;	/* Instruction for pending re-patch. */

  int mcprot;		/* Protection of current mcode area. */
  MCode *mcarea;	/* Base of current mcode area. */
  MCode *mctop;		/* Top of current mcode area. */
  MCode *mcbot;		/* Bottom of current mcode area. */
  size_t szmcarea;	/* Size of current mcode area. */
  size_t szallmcarea;	/* Total size of all allocated mcode areas. */

  TValue errinfo;	/* Additional info element for trace errors. */
  int8_t final;		/* True if trace error is final. */
}
jit_State;

/* Trivial PRNG e.g. used for penalty randomization. */
static LJ_AINLINE uint32_t LJ_PRNG_BITS(jit_State *J, int bits)
{
  /* Yes, this LCG is very weak, but that doesn't matter for our use case. */
  J->prngstate = J->prngstate * 1103515245 + 12345;
  return J->prngstate >> (32-bits);
}

#endif<|MERGE_RESOLUTION|>--- conflicted
+++ resolved
@@ -192,10 +192,7 @@
   MSize szmcode;	/* Size of machine code. */
   MCode *mcode;		/* Start of machine code. */
   MSize mcloop;		/* Offset of loop start in machine code. */
-<<<<<<< HEAD
-=======
   uint16_t nszirmcode;	/* Number of elements in szirmcode array. */
->>>>>>> 1566a0ce
   uint16_t *szirmcode;  /* Bytes of mcode for each IR instruction (array.) */
   uint16_t nchild;	/* Number of child traces (root trace only). */
   uint16_t spadjust;	/* Stack pointer adjustment (offset in bytes). */
